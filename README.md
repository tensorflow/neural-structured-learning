# Neural Structured Learning in TensorFlow

![](g3doc/images/nsl_overview.png)

**Neural Structured Learning (NSL)** is a new learning paradigm to train neural
networks by leveraging structured signals in addition to feature inputs.
Structure can be explicit as represented by a graph [1,2,5] or implicit as
induced by adversarial perturbation [3,4].

Structured signals are commonly used to represent relations or similarity among
samples that may be labeled or unlabeled. Leveraging these signals during neural
network training harnesses both labeled and unlabeled data, which can improve
model accuracy, particularly when **the amount of labeled data is relatively
small**. Additionally, models trained with samples that are generated by
adversarial perturbation have been shown to be **robust against malicious
attacks**, which are designed to mislead a model's prediction or classification.

NSL generalizes to Neural Graph Learning [1] as well as to Adversarial Learning
[3]. The NSL framework in TensorFlow provides the following easy-to-use APIs and
tools for developers to train models with structured signals:

*   **Keras APIs** to enable training with graphs (explicit structure) and
    adversarial pertubations (implicit structure).

*   **TF ops and functions** to enable training with structure when using
    lower-level TensorFlow APIs

*   **Tools** to build graphs and construct graph inputs for training

The NSL framework is designed to be flexible and can be used to train any kind
of neural network. For example, feed-forward, convolution, and recurrent neural
networks can all be trained using the NSL framework. In addition to supervised
and semi-supervised learning (a low amount of supervision), NSL can in theory be
generalized to unsupervised learning. Incorporating structured signals is done
only during training, so the performance of the serving/inference workflow
remains unchanged. Please check out our tutorials for a practical introduction
to NSL.

## Getting started

You can install the prebuilt NSL pip package by running:

```bash
pip install neural-structured-learning
```

For more detailed instructions on how to install NSL as a package or to build it
from source in various environments, please see the
[installation guide](g3doc/install.md)

Note that NSL requires a TensorFlow version of 1.15 or higher. NSL also supports
TensorFlow 2.0.

## Contributing to NSL

Contributions are welcome and highly appreciated - there are several ways to
contribute to TF Neural Structured Learning:

*   Case studies. If you are interested in applying NSL, consider wrapping up
    your usage as a tutorial, a new dataset, or an example model that others
    could use for experiments and/or development.

*   Product excellence. If you are interested in improving NSL's product
    excellence and developer experience, the best way is to clone this repo,
    make changes directly on the implementation in your local repo, and then
    send us pull request to integrate your changes.

*   New algorithms. If you are interested in developing new algorithms for NSL,
    the best way is to study the implementations of NSL libraries, and to think
    of extensions to the existing implementation (or alternative approaches). If
    you have a proposal for a new algorithm, we recommend starting by staging
    your project in the `research` directory and including a colab notebook to
    showcase the new features.

    If you develop new algorithms in your own repository, we are happy to
    feature pointers to academic publications and/or repositories that use NSL,
    on
    [tensorflow.org/neural_structured_learning](http://www.tensorflow.org/neural_structured_learning).

Please be sure to review the [contribution guidelines](CONTRIBUTING.md).

## Issues and Questions

For issues, please use
[GitHub issues](https://github.com/tensorflow/neural-structured-learning/issues)
for tracking requests and bugs. For questions, please direct them to
[Stack Overflow](https://stackoverflow.com) with the
["nsl"](https://stackoverflow.com/questions/tagged/nsl) tag.

## Release Notes

Please see the [release notes](RELEASE.md) for detailed version updates.

## References

[[1] T. Bui, S. Ravi and V. Ramavajjala. "Neural Graph Learning: Training Neural
Networks Using Graphs." WSDM 2018](https://ai.google/research/pubs/pub46568.pdf)

[[2] T. Kipf and M. Welling. "Semi-supervised classification with graph
convolutional networks." ICLR 2017](https://arxiv.org/pdf/1609.02907.pdf)

<<<<<<< HEAD
[[2] T. Kipf and M. Welling. "Semi-supervised classification with graph convolutional networks." ICLR 2017](https://arxiv.org/pdf/1609.02907.pdf)


[[3] I. Goodfellow, J. Shlens and C. Szegedy. "Explaining and harnessing adversarial examples." ICLR 2015](https://arxiv.org/pdf/1412.6572.pdf)


[[4] T. Miyato, S. Maeda, M. Koyama and S. Ishii. "Virtual Adversarial Training: a Regularization Method for Supervised and Semi-supervised Learning." ICLR 2016](https://arxiv.org/pdf/1704.03976.pdf)

[[5] D. Juan, C. Lu, Z. Li, F. Peng, A. Timofeev, Y. Chen, Y. Gao, T. Duerig, A. Tomkins and S. Ravi "Graph-RISE: Graph-Regularized Image Semantic Embedding." WSDM 2020](https://arxiv.org/abs/1902.10814)
=======
[[3] I. Goodfellow, J. Shlens and C. Szegedy. "Explaining and harnessing
adversarial examples." ICLR 2015](https://arxiv.org/pdf/1412.6572.pdf)
>>>>>>> 272a4e72

[[4] T. Miyato, S. Maeda, M. Koyama and S. Ishii. "Virtual Adversarial Training:
a Regularization Method for Supervised and Semi-supervised Learning." ICLR
2016](https://arxiv.org/pdf/1704.03976.pdf)

[[5] D. Juan, C. Lu, Z. Li, F. Peng, A. Timofeev, Y. Chen, Y. Gao, T. Duerig, A.
Tomkins and S. Ravi "Graph-RISE: Graph-Regularized Image Semantic Embedding."
WSDM 2020](https://arxiv.org/abs/1902.10814)<|MERGE_RESOLUTION|>--- conflicted
+++ resolved
@@ -99,20 +99,8 @@
 [[2] T. Kipf and M. Welling. "Semi-supervised classification with graph
 convolutional networks." ICLR 2017](https://arxiv.org/pdf/1609.02907.pdf)
 
-<<<<<<< HEAD
-[[2] T. Kipf and M. Welling. "Semi-supervised classification with graph convolutional networks." ICLR 2017](https://arxiv.org/pdf/1609.02907.pdf)
-
-
-[[3] I. Goodfellow, J. Shlens and C. Szegedy. "Explaining and harnessing adversarial examples." ICLR 2015](https://arxiv.org/pdf/1412.6572.pdf)
-
-
-[[4] T. Miyato, S. Maeda, M. Koyama and S. Ishii. "Virtual Adversarial Training: a Regularization Method for Supervised and Semi-supervised Learning." ICLR 2016](https://arxiv.org/pdf/1704.03976.pdf)
-
-[[5] D. Juan, C. Lu, Z. Li, F. Peng, A. Timofeev, Y. Chen, Y. Gao, T. Duerig, A. Tomkins and S. Ravi "Graph-RISE: Graph-Regularized Image Semantic Embedding." WSDM 2020](https://arxiv.org/abs/1902.10814)
-=======
 [[3] I. Goodfellow, J. Shlens and C. Szegedy. "Explaining and harnessing
 adversarial examples." ICLR 2015](https://arxiv.org/pdf/1412.6572.pdf)
->>>>>>> 272a4e72
 
 [[4] T. Miyato, S. Maeda, M. Koyama and S. Ishii. "Virtual Adversarial Training:
 a Regularization Method for Supervised and Semi-supervised Learning." ICLR
