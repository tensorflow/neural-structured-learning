{
  "cells": [
    {
      "cell_type": "markdown",
      "metadata": {
        "colab_type": "text",
        "id": "ZwZNOAMZcxl3"
      },
      "source": [
        "##### Copyright 2019 Google LLC"
      ]
    },
    {
      "cell_type": "code",
      "execution_count": 0,
      "metadata": {
        "cellView": "form",
        "colab": {},
        "colab_type": "code",
        "id": "nxbcnXODdE06"
      },
      "outputs": [],
      "source": [
        "#@title Licensed under the Apache License, Version 2.0 (the \"License\");\n",
        "# you may not use this file except in compliance with the License.\n",
        "# You may obtain a copy of the License at\n",
        "#\n",
        "#     https://www.apache.org/licenses/LICENSE-2.0\n",
        "#\n",
        "# Unless required by applicable law or agreed to in writing, software\n",
        "# distributed under the License is distributed on an \"AS IS\" BASIS,\n",
        "# WITHOUT WARRANTIES OR CONDITIONS OF ANY KIND, either express or implied.\n",
        "# See the License for the specific language governing permissions and\n",
        "# limitations under the License."
      ]
    },
    {
      "cell_type": "markdown",
      "metadata": {
        "colab_type": "text",
        "id": "-BszoQj0dSZO"
      },
      "source": [
        "# Adversarial regularization for image classification"
      ]
    },
    {
      "cell_type": "markdown",
      "metadata": {
        "colab_type": "text",
        "id": "wfqlePz0g6o5"
      },
      "source": [
        "<table class=\"tfo-notebook-buttons\" align=\"left\">\n",
        "  <td>\n",
        "    <a target=\"_blank\" href=\"https://www.tensorflow.org/neural_structured_learning/tutorials/adversarial_keras_cnn_mnist\"><img src=\"https://www.tensorflow.org/images/tf_logo_32px.png\" />View on TensorFlow.org</a>\n",
        "  </td>\n",
        "  <td>\n",
        "    <a target=\"_blank\" href=\"https://colab.research.google.com/github/tensorflow/neural-structured-learning/blob/master/g3doc/tutorials/adversarial_keras_cnn_mnist.ipynb\"><img src=\"https://www.tensorflow.org/images/colab_logo_32px.png\" />Run in Google Colab</a>\n",
        "  </td>\n",
        "  <td>\n",
        "    <a target=\"_blank\" href=\"https://github.com/tensorflow/neural-structured-learning/blob/master/g3doc/tutorials/adversarial_keras_cnn_mnist.ipynb\"><img src=\"https://www.tensorflow.org/images/GitHub-Mark-32px.png\" />View source on GitHub</a>\n",
        "  </td>\n",
        "</table>"
      ]
    },
    {
      "cell_type": "markdown",
      "metadata": {
        "colab_type": "text",
        "id": "oHEGl8h_m6tS"
      },
      "source": [
        "## Overview\n",
        "\n",
        "In this tutorial, we will explore the use of adversarial learning\n",
        "([Goodfellow et al., 2014](https://arxiv.org/abs/1412.6572)) for image\n",
        "classification using the Neural Structured Learning (NSL) framework.\n",
        "\n",
        "The core idea of adversarial learning is to train a model with adversarially-perturbed data (called adversarial examples) in addition to the organic training data. To the human eye, these adversarial examples look the same as the original but the perturbation will cause the model to be confused and make incorrect predictions or classifications. The adversarial examples are constructed to intentionally mislead the model into making wrong predictions or classifications. By training with such examples, the model learns to be robust against adversarial perturbation when making predictions.\n",
        "\n",
        "In this tutorial, we illustrate the following procedure of applying adversarial\n",
        "learning to obtain robust models using the Neural Structured Learning framework:\n",
        "\n",
        "1.  Create a neural network as a base model. In this tutorial, the base model is\n",
        "    created with the `tf.keras` functional API; this procedure is compatible\n",
        "    with models created by `tf.keras` sequential and subclassing APIs as well.\n",
        "    For more information on Keras models in TensorFlow, see this [documentation](https://www.tensorflow.org/api_docs/python/tf/keras/Model).\n",
        "2.  Wrap the base model with the **`AdversarialRegularization`** wrapper class,\n",
        "    which is provided by the NSL framework, to create a new `tf.keras.Model`\n",
        "    instance. This new model will include the adversarial loss as a\n",
        "    regularization term in its training objective.\n",
        "3.  Convert examples in the training data to feature dictionaries.\n",
        "4.  Train and evaluate the new model."
      ]
    },
    {
      "source": [
        "## Recap for Beginners\n",
        "\n",
        "\n",
        "\n",
        "There is a corresponding [video explanation](https://youtu.be/Js2WJkhdU7k) on adversarial learning for image classification part of the TensorFlow Neural Structured Learning Youtube series. Below, we have summarized the key concepts explained in this video, expanding on the explanation provided in the Overview section above.\n",
        "\n",
        "The NSL framework jointly optimizes both image features and structured signals to help neural networks better learn. However, what if there is no explicit structure available to train the neural network? This tutorial explains one approach involving the creation of adversarial neighbors (modified from the original sample) to dynamically construct a structure.\n",
        "\n",
        "Firstly, adversarial neighbors are defined as modified versions of the sample image applied with small perturbations that mislead a neural net into outputting inaccurate classifications. These carefully designed perturbations are typically based on the reverse gradient direction and are meant to confuse the neural net during training. Humans may not be able to tell the difference between a sample image and it's generated adversarial neighbor. However, to the neural net, the applied perturbations are effective at leading to an inaccurate conclusion. \n",
        "\n",
        "Generated adversarial neighbors are then connected to the sample, therefore dynamically constructing a structure edge by edge. Using this connection, neural nets learn to maintain the similarities between the sample and the adversarial neighbors while avoiding confusion resulting from misclassifications, thus improving the overall neural network's quality and accuracy. \n",
        "\n",
        "The code segment below is a high-level explanation of the steps involved while the rest of this tutorial goes into further depth and technicality.\n",
        "\n",
<<<<<<< HEAD
        "1. Read and prepare the data. Load the MNIST dataset and normalize the feature values to stay in the range [0,1]\n",
        "\n",
        "```\n",
        "import neural_structured_learning as nsl\n",
        "\n",
        "(x_train, y_train), (x_train, y_train) = tf.keras.datasets.mnist.load_data()\n",
        "x_train, x_test = x_train / 255.0, x_test / 255.0\n",
        "```"
=======
        "Step 1: Read and prepare the data. Load the MNIST dataset and normalize the feature values to stay in the range [0,1]."
      ],
      "cell_type": "markdown",
      "metadata": {}
    },
    {
      "cell_type": "code",
      "execution_count": null,
      "metadata": {},
      "outputs": [],
      "source": [
        "import neural_structured_learning as nsl\n",
        "\n",
        "(x_train, y_train), (x_train, y_train) = tf.keras.datasets.mnist.load_data()\n",
        "x_train, x_test = x_train / 255.0, x_test / 255.0"
      ]
    },
    {
      "source": [
        "Step 2: Build the neural network. A Sequential Keras base model is used for this example."
>>>>>>> 5ca41d66
      ],
      "cell_type": "markdown",
      "metadata": {}
    },
    {
      "source": [
<<<<<<< HEAD
        "2. Build the neural network. A Sequential Keras base model is used for this example.\n",
        "```\n",
        "model = tf.keras.Sequential(...)\n",
        "```\n"
=======
        "model = tf.keras.Sequential(...)"
      ]
    },
    {
      "source": [
        "Step 3: Configure the adversarial model. Including the hyperparameters: multiplier applied on the adversarial regularization, empirically chosen differ values for step size/learning rate. Invoke adversarial regularization with a wrapper class around the constructed neural network."
>>>>>>> 5ca41d66
      ],
      "cell_type": "markdown",
      "metadata": {}
    },
    {
      "source": [
        "3. Configure the adversarial model. Including the hyperparameters: multiplier applied on the adversarial regularization, empirically chosen differ values for step size/learning rate. Invoke adversarial regularization with a wrapper class around the constructed neural network.\n",
        "```\n",
        "adv_config = nsl.configs.make_adv_reg_config(multiplier=0.2, adv_step_size=0.05)\n",
<<<<<<< HEAD
        "adv_model = nsl.keras.AdversarialRegularization(model, adv_config)\n",
        "```"
=======
        "adv_model = nsl.keras.AdversarialRegularization(model, adv_config)"
      ]
    },
    {
      "source": [
        "Step 4: Conclude with the standard Keras workflow: compile, fit, evaluate."
>>>>>>> 5ca41d66
      ],
      "cell_type": "markdown",
      "metadata": {}
    },
    {
      "source": [
        "4. Conclude with the standard Keras workflow: compile, fit, evaluate.\n",
        "```\n",
        "adv_model.compile(optimizer='adam', loss='sparse_categorizal_crossentropy', metrics=['accuracy'])\n",
        "adv_model.fit({'feature': x_train, 'label': y_train}, epochs=5)\n",
        "adv_model.evaluate({'feature': x_test, 'label': y_test})\n",
        "```"
      ],
      "cell_type": "markdown",
      "metadata": {}
    },
    {
      "source": [
<<<<<<< HEAD
        "What you see here is adversarial learning enabled in 2 steps and 3 simple lines of code. This is the simplicity of the neural structured learning framework. In the following sections, we expand upon this procedure."
=======
        "What you see here is adversarial learning enabled in 2 steps and 3 lines of code. This is the simplicity of the Neural Structured Learning (NSL) framework. In the following sections, we expand upon this procedure with greater detail."
>>>>>>> 5ca41d66
      ],
      "cell_type": "markdown",
      "metadata": {
        "colab_type": "text",
        "id": "VgSOF-49Q7kS"
      }
    },
    {
      "source": [
        "## Setup"
      ],
      "cell_type": "markdown",
      "metadata": {}
    },
    {
      "cell_type": "markdown",
      "metadata": {
        "colab_type": "text",
        "id": "4RhmgQ7-mlrl"
      },
      "source": [
        "Install the Neural Structured Learning package."
      ]
    },
    {
      "cell_type": "code",
      "execution_count": 0,
      "metadata": {
        "colab": {},
        "colab_type": "code",
        "id": "ByJ7133BQULR"
      },
      "outputs": [],
      "source": [
        "!pip install --quiet neural-structured-learning"
      ]
    },
    {
      "cell_type": "markdown",
      "metadata": {
        "colab_type": "text",
        "id": "PZvsEQrhSqKx"
      },
      "source": [
        "Import libraries. We abbreviate `neural_structured_learning` to `nsl`."
      ]
    },
    {
      "cell_type": "code",
      "execution_count": 0,
      "metadata": {
        "colab": {},
        "colab_type": "code",
        "id": "EuqEuAYzTMo0"
      },
      "outputs": [],
      "source": [
        "import matplotlib.pyplot as plt\n",
        "import neural_structured_learning as nsl\n",
        "import numpy as np\n",
        "import tensorflow as tf\n",
        "import tensorflow_datasets as tfds"
      ]
    },
    {
      "cell_type": "markdown",
      "metadata": {
        "colab_type": "text",
        "id": "3LwBtQGaTvbe"
      },
      "source": [
        "## Hyperparameters\n",
        "\n",
        "We collect and explain the hyperparameters (in an `HParams` object) for model\n",
        "training and evaluation.\n",
        "\n",
        "Input/Output:\n",
        "\n",
        "*   **`input_shape`**: The shape of the input tensor. Each image is 28-by-28\n",
        "pixels with 1 channel.\n",
        "*   **`num_classes`**: There are a total of 10 classes, corresponding to 10\n",
        "digits [0-9].\n",
        "\n",
        "Model architecture:\n",
        "\n",
        "*   **`conv_filters`**: A list of numbers, each specifying the number of\n",
        "filters in a convolutional layer.\n",
        "*   **`kernel_size`**: The size of 2D convolution window, shared by all\n",
        "convolutional layers.\n",
        "*   **`pool_size`**: Factors to downscale the image in each max-pooling layer.\n",
        "*   **`num_fc_units`**: The number of units (i.e., width) of each\n",
        "fully-connected layer.\n",
        "\n",
        "Training and evaluation:\n",
        "\n",
        "*  **`batch_size`**: Batch size used for training and evaluation.\n",
        "*  **`epochs`**: The number of training epochs.\n",
        "\n",
        "Adversarial learning:\n",
        "\n",
        "*   **`adv_multiplier`**: The weight of adversarial loss in the training\n",
        "objective, relative to the labeled loss.\n",
        "*   **`adv_step_size`**: The magnitude of adversarial perturbation.\n",
        "*  **`adv_grad_norm`**: The norm to measure the magnitude of adversarial\n",
        "perturbation.\n"
      ]
    },
    {
      "cell_type": "code",
      "execution_count": 0,
      "metadata": {
        "colab": {},
        "colab_type": "code",
        "id": "iOc8YdmIRSHo"
      },
      "outputs": [],
      "source": [
        "class HParams(object):\n",
        "  def __init__(self):\n",
        "    self.input_shape = [28, 28, 1]\n",
        "    self.num_classes = 10\n",
        "    self.conv_filters = [32, 64, 64]\n",
        "    self.kernel_size = (3, 3)\n",
        "    self.pool_size = (2, 2)\n",
        "    self.num_fc_units = [64]\n",
        "    self.batch_size = 32\n",
        "    self.epochs = 5\n",
        "    self.adv_multiplier = 0.2\n",
        "    self.adv_step_size = 0.2\n",
        "    self.adv_grad_norm = 'infinity'\n",
        "\n",
        "HPARAMS = HParams()"
      ]
    },
    {
      "cell_type": "markdown",
      "metadata": {
        "colab_type": "text",
        "id": "72zL1AMcYYGG"
      },
      "source": [
        "## MNIST dataset\n",
        "\n",
        "The [MNIST dataset](http://yann.lecun.com/exdb/mnist/) contains grayscale\n",
        "images of handwritten digits (from '0' to '9'). Each image shows one digit at\n",
        "low resolution (28-by-28 pixels). The task involved is to classify images into\n",
        "10 categories, one per digit.\n",
        "\n",
        "Here we load the MNIST dataset from\n",
        "[TensorFlow Datasets](https://www.tensorflow.org/datasets). It handles\n",
        "downloading the data and constructing a `tf.data.Dataset`. The loaded dataset\n",
        "has two subsets:\n",
        "\n",
        "*   `train` with 60,000 examples, and\n",
        "*   `test` with 10,000 examples.\n",
        "\n",
        "Examples in both subsets are stored in feature dictionaries with the following\n",
        "two keys:\n",
        "\n",
        "*   `image`: Array of pixel values, ranging from 0 to 255.\n",
        "*   `label`: Groundtruth label, ranging from 0 to 9."
      ]
    },
    {
      "cell_type": "code",
      "execution_count": 0,
      "metadata": {
        "colab": {},
        "colab_type": "code",
        "id": "R1dK6E4axNHB"
      },
      "outputs": [],
      "source": [
        "datasets = tfds.load('mnist')\n",
        "\n",
        "train_dataset = datasets['train']\n",
        "test_dataset = datasets['test']\n",
        "\n",
        "IMAGE_INPUT_NAME = 'image'\n",
        "LABEL_INPUT_NAME = 'label'"
      ]
    },
    {
      "cell_type": "markdown",
      "metadata": {
        "colab_type": "text",
        "id": "IBkh4mbsxLR_"
      },
      "source": [
        "To make the model numerically stable, we normalize the pixel values to [0, 1]\n",
        "by mapping the dataset over the `normalize` function. After shuffling training\n",
        "set and batching, we convert the examples to feature tuples `(image, label)`\n",
        "for training the base model. We also provide a function to convert from tuples\n",
        "to dictionaries for later use."
      ]
    },
    {
      "cell_type": "code",
      "execution_count": 0,
      "metadata": {
        "colab": {},
        "colab_type": "code",
        "id": "VhMEJqKs0_7z"
      },
      "outputs": [],
      "source": [
        "def normalize(features):\n",
        "  features[IMAGE_INPUT_NAME] = tf.cast(\n",
        "      features[IMAGE_INPUT_NAME], dtype=tf.float32) / 255.0\n",
        "  return features\n",
        "\n",
        "def convert_to_tuples(features):\n",
        "  return features[IMAGE_INPUT_NAME], features[LABEL_INPUT_NAME]\n",
        "\n",
        "def convert_to_dictionaries(image, label):\n",
        "  return {IMAGE_INPUT_NAME: image, LABEL_INPUT_NAME: label}\n",
        "\n",
        "train_dataset = train_dataset.map(normalize).shuffle(10000).batch(HPARAMS.batch_size).map(convert_to_tuples)\n",
        "test_dataset = test_dataset.map(normalize).batch(HPARAMS.batch_size).map(convert_to_tuples)"
      ]
    },
    {
      "cell_type": "markdown",
      "metadata": {
        "colab_type": "text",
        "id": "JrrMpPNmpCKK"
      },
      "source": [
        "## Base model\n",
        "\n",
        "Our base model will be a neural network consisting of 3 convolutional layers\n",
        "follwed by 2 fully-connected layers (as defined in `HPARAMS`). Here we define\n",
        "it using the Keras functional API. Feel free to try other APIs or model\n",
        "architectures (e.g. subclassing). Note that the NSL framework does support all three types of Keras APIs."
      ]
    },
    {
      "cell_type": "code",
      "execution_count": 0,
      "metadata": {
        "colab": {},
        "colab_type": "code",
        "id": "4UjrtuIsYWo3"
      },
      "outputs": [],
      "source": [
        "def build_base_model(hparams):\n",
        "  \"\"\"Builds a model according to the architecture defined in `hparams`.\"\"\"\n",
        "  inputs = tf.keras.Input(\n",
        "      shape=hparams.input_shape, dtype=tf.float32, name=IMAGE_INPUT_NAME)\n",
        "\n",
        "  x = inputs\n",
        "  for i, num_filters in enumerate(hparams.conv_filters):\n",
        "    x = tf.keras.layers.Conv2D(\n",
        "        num_filters, hparams.kernel_size, activation='relu')(\n",
        "            x)\n",
        "    if i < len(hparams.conv_filters) - 1:\n",
        "      # max pooling between convolutional layers\n",
        "      x = tf.keras.layers.MaxPooling2D(hparams.pool_size)(x)\n",
        "  x = tf.keras.layers.Flatten()(x)\n",
        "  for num_units in hparams.num_fc_units:\n",
        "    x = tf.keras.layers.Dense(num_units, activation='relu')(x)\n",
        "  pred = tf.keras.layers.Dense(hparams.num_classes, activation='softmax')(x)\n",
        "  model = tf.keras.Model(inputs=inputs, outputs=pred)\n",
        "  return model"
      ]
    },
    {
      "cell_type": "code",
      "execution_count": 0,
      "metadata": {
        "colab": {},
        "colab_type": "code",
        "id": "288nsmN5pLoo"
      },
      "outputs": [],
      "source": [
        "base_model = build_base_model(HPARAMS)\n",
        "base_model.summary()"
      ]
    },
    {
      "cell_type": "markdown",
      "metadata": {
        "colab_type": "text",
        "id": "mlTUGn1t_HAr"
      },
      "source": [
        "Next we train and evaluate the base model."
      ]
    },
    {
      "cell_type": "code",
      "execution_count": 0,
      "metadata": {
        "colab": {},
        "colab_type": "code",
        "id": "K2cFDbmRpRMp"
      },
      "outputs": [],
      "source": [
        "base_model.compile(optimizer='adam', loss='sparse_categorical_crossentropy',\n",
        "                   metrics=['acc'])\n",
        "base_model.fit(train_dataset, epochs=HPARAMS.epochs)"
      ]
    },
    {
      "cell_type": "code",
      "execution_count": 0,
      "metadata": {
        "colab": {},
        "colab_type": "code",
        "id": "J94Y_WTaqAsi"
      },
      "outputs": [],
      "source": [
        "results = base_model.evaluate(test_dataset)\n",
        "named_results = dict(zip(base_model.metrics_names, results))\n",
        "print('\\naccuracy:', named_results['acc'])"
      ]
    },
    {
      "cell_type": "markdown",
      "metadata": {
        "colab_type": "text",
        "id": "c8OClWqGALIm"
      },
      "source": [
        "We can see that the base model achieves 99% accuracy on the test set. We will\n",
        "see how robust it is in\n",
        "[Robustness Under Adversarial Perturbations](#scrollTo=HXK9MGG8lBX3) below."
      ]
    },
    {
      "cell_type": "markdown",
      "metadata": {
        "colab_type": "text",
        "id": "CemXA8N9q336"
      },
      "source": [
        "## Adversarial-regularized model\n",
        "\n",
        "Here we show how to incorporate adversarial training into a Keras model with a\n",
        "few lines of code, using the NSL framework. The base model is wrapped to create\n",
        "a new `tf.Keras.Model`, whose training objective includes adversarial\n",
        "regularization."
      ]
    },
    {
      "cell_type": "markdown",
      "metadata": {
        "colab_type": "text",
        "id": "YUOpl-rkzRrY"
      },
      "source": [
        "First, we create a config object with all relevant hyperparameters using the\n",
        "helper function `nsl.configs.make_adv_reg_config`."
      ]
    },
    {
      "cell_type": "code",
      "execution_count": 0,
      "metadata": {
        "colab": {},
        "colab_type": "code",
        "id": "-WWVwJB2qstE"
      },
      "outputs": [],
      "source": [
        "adv_config = nsl.configs.make_adv_reg_config(\n",
        "    multiplier=HPARAMS.adv_multiplier,\n",
        "    adv_step_size=HPARAMS.adv_step_size,\n",
        "    adv_grad_norm=HPARAMS.adv_grad_norm\n",
        ")"
      ]
    },
    {
      "cell_type": "markdown",
      "metadata": {
        "colab_type": "text",
        "id": "OmeIUyxE4s68"
      },
      "source": [
        "Now we can wrap a base model with `AdversarialRegularization`. Here we create a\n",
        "new base model (`base_adv_model`), so that the existing one (`base_model`) can\n",
        "be used in later comparison.\n",
        "\n",
        "The returned `adv_model` is a `tf.keras.Model` object, whose training objective\n",
        "includes a regularization term for the adversarial loss. To compute that loss,\n",
        "the model has to have access to the label information (feature `label`), in\n",
        "addition to regular input (feature `image`). For this reason, we convert the\n",
        "examples in the datasets from tuples back to dictionaries. And we tell the\n",
        "model which feature contains the label information via the `label_keys`\n",
        "parameter."
      ]
    },
    {
      "cell_type": "code",
      "execution_count": 0,
      "metadata": {
        "colab": {},
        "colab_type": "code",
        "id": "TObqJLEX4sQq"
      },
      "outputs": [],
      "source": [
        "base_adv_model = build_base_model(HPARAMS)\n",
        "adv_model = nsl.keras.AdversarialRegularization(\n",
        "    base_adv_model,\n",
        "    label_keys=[LABEL_INPUT_NAME],\n",
        "    adv_config=adv_config\n",
        ")\n",
        "\n",
        "train_set_for_adv_model = train_dataset.map(convert_to_dictionaries)\n",
        "test_set_for_adv_model = test_dataset.map(convert_to_dictionaries)"
      ]
    },
    {
      "cell_type": "markdown",
      "metadata": {
        "colab_type": "text",
        "id": "aKTQWzfj7JvL"
      },
      "source": [
        "Next we compile, train, and evaluate the\n",
        "adversarial-regularized model. There might be warnings like\n",
        "\"Output missing from loss dictionary,\" which is fine because\n",
        "the `adv_model` doesn't rely on the base implementation to\n",
        "calculate the total loss."
      ]
    },
    {
      "cell_type": "code",
      "execution_count": 0,
      "metadata": {
        "colab": {},
        "colab_type": "code",
        "id": "aTSK-cHbuWDw"
      },
      "outputs": [],
      "source": [
        "adv_model.compile(optimizer='adam', loss='sparse_categorical_crossentropy',\n",
        "                   metrics=['acc'])\n",
        "adv_model.fit(train_set_for_adv_model, epochs=HPARAMS.epochs)"
      ]
    },
    {
      "cell_type": "code",
      "execution_count": 0,
      "metadata": {
        "colab": {},
        "colab_type": "code",
        "id": "3v_Jn7wuviZx"
      },
      "outputs": [],
      "source": [
        "results = adv_model.evaluate(test_set_for_adv_model)\n",
        "named_results = dict(zip(adv_model.metrics_names, results))\n",
        "print('\\naccuracy:', named_results['sparse_categorical_accuracy'])"
      ]
    },
    {
      "cell_type": "markdown",
      "metadata": {
        "colab_type": "text",
        "id": "LgnslZYk9Acg"
      },
      "source": [
        "We can see that the adversarial-regularized model also performs very well (99%\n",
        "accuracy) on the test set."
      ]
    },
    {
      "cell_type": "markdown",
      "metadata": {
        "colab_type": "text",
        "id": "HXK9MGG8lBX3"
      },
      "source": [
        "## Robustness under Adversarial perturbations\n",
        "\n",
        "Now we compare the base model and the adversarial-regularized model for\n",
        "robustness under adversarial perturbation.\n",
        "\n",
        "We will use the `AdversarialRegularization.perturb_on_batch` function for\n",
        "generating adversarially perturbed examples. And we would like the generation\n",
        "based on the base model. To do so, we wrap the base model with\n",
        "`AdversarialRegularization`. Note that as long as we don't invoke training (`Model.fit`), the learned variables in the model won't change and the model is\n",
        "still the same one as in section [Base Model](#scrollTo=JrrMpPNmpCKK)."
      ]
    },
    {
      "cell_type": "code",
      "execution_count": 0,
      "metadata": {
        "colab": {},
        "colab_type": "code",
        "id": "FLkYw54pvxJO"
      },
      "outputs": [],
      "source": [
        "reference_model = nsl.keras.AdversarialRegularization(\n",
        "    base_model,\n",
        "    label_keys=[LABEL_INPUT_NAME],\n",
        "    adv_config=adv_config)\n",
        "reference_model.compile(\n",
        "    optimizer='adam',\n",
        "    loss='sparse_categorical_crossentropy',\n",
        "    metrics=['acc'])"
      ]
    },
    {
      "cell_type": "markdown",
      "metadata": {
        "colab_type": "text",
        "id": "DR0Rn5rxBeDh"
      },
      "source": [
        "We collect in a dictionary the models to be evaluted, and also create a metric\n",
        "object for each of the models.\n",
        "\n",
        "Note that we take `adv_model.base_model` in order to have the same input format\n",
        "(not requiring label information) as the base model. The learned variables in\n",
        "`adv_model.base_model` are the same as those in `adv_model`."
      ]
    },
    {
      "cell_type": "code",
      "execution_count": 0,
      "metadata": {
        "colab": {},
        "colab_type": "code",
        "id": "igRBxPlPm_JE"
      },
      "outputs": [],
      "source": [
        "models_to_eval = {\n",
        "    'base': base_model,\n",
        "    'adv-regularized': adv_model.base_model\n",
        "}\n",
        "metrics = {\n",
        "    name: tf.keras.metrics.SparseCategoricalAccuracy()\n",
        "    for name in models_to_eval.keys()\n",
        "}"
      ]
    },
    {
      "cell_type": "markdown",
      "metadata": {
        "colab_type": "text",
        "id": "BAPYegAbC8mZ"
      },
      "source": [
        "Here is the loop to generate perturbed examples and to evaluate models with\n",
        "them. We save the perturbed images, labels, and predictions for visualization\n",
        "in the next section."
      ]
    },
    {
      "cell_type": "code",
      "execution_count": 0,
      "metadata": {
        "colab": {},
        "colab_type": "code",
        "id": "IGnLXhswmUN8"
      },
      "outputs": [],
      "source": [
        "perturbed_images, labels, predictions = [], [], []\n",
        "\n",
        "for batch in test_set_for_adv_model:\n",
        "  perturbed_batch = reference_model.perturb_on_batch(batch)\n",
        "  # Clipping makes perturbed examples have the same range as regular ones.\n",
        "  perturbed_batch[IMAGE_INPUT_NAME] = tf.clip_by_value(                          \n",
        "      perturbed_batch[IMAGE_INPUT_NAME], 0.0, 1.0)\n",
        "  y_true = perturbed_batch.pop(LABEL_INPUT_NAME)\n",
        "  perturbed_images.append(perturbed_batch[IMAGE_INPUT_NAME].numpy())\n",
        "  labels.append(y_true.numpy())\n",
        "  predictions.append({})\n",
        "  for name, model in models_to_eval.items():\n",
        "    y_pred = model(perturbed_batch)\n",
        "    metrics[name](y_true, y_pred)\n",
        "    predictions[-1][name] = tf.argmax(y_pred, axis=-1).numpy()\n",
        "\n",
        "for name, metric in metrics.items():\n",
        "  print('%s model accuracy: %f' % (name, metric.result().numpy()))"
      ]
    },
    {
      "cell_type": "markdown",
      "metadata": {
        "colab_type": "text",
        "id": "S5cC3XbRGFJQ"
      },
      "source": [
        "We can see that the accuracy of the base model drops dramatically (from 99% to\n",
        "about 50%) when the input is perturbed adversarially. On the other hand, the\n",
        "accuracy of the adversarial-regularized model only degrades a little (from 99%\n",
        "to 95%). This demonstrates the effectiveness of adversarial learning on\n",
        "improving model's robustness."
      ]
    },
    {
      "cell_type": "markdown",
      "metadata": {
        "colab_type": "text",
        "id": "YfB5oBBfWLRK"
      },
      "source": [
        "## Examples of adversarially-perturbed images\n",
        "\n",
        "Here we take a look at the adversarially-perturbed images. We can see that the\n",
        "perturbed images still show digits recognizable by human, but can successfully\n",
        "fool the base model."
      ]
    },
    {
      "cell_type": "code",
      "execution_count": 0,
      "metadata": {
        "colab": {},
        "colab_type": "code",
        "id": "3iK9vO_xKJfg"
      },
      "outputs": [],
      "source": [
        "batch_index = 0\n",
        "\n",
        "batch_image = perturbed_images[batch_index]\n",
        "batch_label = labels[batch_index]\n",
        "batch_pred = predictions[batch_index]\n",
        "\n",
        "batch_size = HPARAMS.batch_size\n",
        "n_col = 4\n",
        "n_row = (batch_size + n_col - 1) / n_col\n",
        "\n",
        "print('accuracy in batch %d:' % batch_index)\n",
        "for name, pred in batch_pred.items():\n",
        "  print('%s model: %d / %d' % (name, np.sum(batch_label == pred), batch_size))\n",
        "\n",
        "plt.figure(figsize=(15, 15))\n",
        "for i, (image, y) in enumerate(zip(batch_image, batch_label)):\n",
        "  y_base = batch_pred['base'][i]\n",
        "  y_adv = batch_pred['adv-regularized'][i]\n",
        "  plt.subplot(n_row, n_col, i+1)\n",
        "  plt.title('true: %d, base: %d, adv: %d' % (y, y_base, y_adv))\n",
        "  plt.imshow(tf.keras.preprocessing.image.array_to_img(image), cmap='gray')\n",
        "  plt.axis('off')\n",
        "\n",
        "plt.show()"
      ]
    },
    {
      "cell_type": "markdown",
      "metadata": {
        "colab_type": "text",
        "id": "g_vo1pWYJlHP"
      },
      "source": [
        "## Conclusion\n",
        "\n",
        "We have demonstrated the use of adversarial learning for image classification\n",
        "using the Neural Structured Learning (NSL) framework. We encourage users to\n",
        "experiment with different adversarial settings (in hyper-parameters) and to see\n",
        "how they affect model robustness."
      ]
    }
  ],
  "metadata": {
    "accelerator": "GPU",
    "colab": {
      "collapsed_sections": [],
      "name": "Adversarial regularization for image classification",
      "private_outputs": true,
      "provenance": [],
      "toc_visible": true
    },
    "kernelspec": {
      "display_name": "Python 3",
      "language": "python",
      "name": "python3"
    }
  },
  "nbformat": 4,
  "nbformat_minor": 0
}<|MERGE_RESOLUTION|>--- conflicted
+++ resolved
@@ -110,7 +110,6 @@
         "\n",
         "The code segment below is a high-level explanation of the steps involved while the rest of this tutorial goes into further depth and technicality.\n",
         "\n",
-<<<<<<< HEAD
         "1. Read and prepare the data. Load the MNIST dataset and normalize the feature values to stay in the range [0,1]\n",
         "\n",
         "```\n",
@@ -119,47 +118,16 @@
         "(x_train, y_train), (x_train, y_train) = tf.keras.datasets.mnist.load_data()\n",
         "x_train, x_test = x_train / 255.0, x_test / 255.0\n",
         "```"
-=======
-        "Step 1: Read and prepare the data. Load the MNIST dataset and normalize the feature values to stay in the range [0,1]."
       ],
       "cell_type": "markdown",
       "metadata": {}
     },
     {
-      "cell_type": "code",
-      "execution_count": null,
-      "metadata": {},
-      "outputs": [],
-      "source": [
-        "import neural_structured_learning as nsl\n",
-        "\n",
-        "(x_train, y_train), (x_train, y_train) = tf.keras.datasets.mnist.load_data()\n",
-        "x_train, x_test = x_train / 255.0, x_test / 255.0"
-      ]
-    },
-    {
-      "source": [
-        "Step 2: Build the neural network. A Sequential Keras base model is used for this example."
->>>>>>> 5ca41d66
-      ],
-      "cell_type": "markdown",
-      "metadata": {}
-    },
-    {
-      "source": [
-<<<<<<< HEAD
+      "source": [
         "2. Build the neural network. A Sequential Keras base model is used for this example.\n",
         "```\n",
         "model = tf.keras.Sequential(...)\n",
         "```\n"
-=======
-        "model = tf.keras.Sequential(...)"
-      ]
-    },
-    {
-      "source": [
-        "Step 3: Configure the adversarial model. Including the hyperparameters: multiplier applied on the adversarial regularization, empirically chosen differ values for step size/learning rate. Invoke adversarial regularization with a wrapper class around the constructed neural network."
->>>>>>> 5ca41d66
       ],
       "cell_type": "markdown",
       "metadata": {}
@@ -169,17 +137,8 @@
         "3. Configure the adversarial model. Including the hyperparameters: multiplier applied on the adversarial regularization, empirically chosen differ values for step size/learning rate. Invoke adversarial regularization with a wrapper class around the constructed neural network.\n",
         "```\n",
         "adv_config = nsl.configs.make_adv_reg_config(multiplier=0.2, adv_step_size=0.05)\n",
-<<<<<<< HEAD
         "adv_model = nsl.keras.AdversarialRegularization(model, adv_config)\n",
         "```"
-=======
-        "adv_model = nsl.keras.AdversarialRegularization(model, adv_config)"
-      ]
-    },
-    {
-      "source": [
-        "Step 4: Conclude with the standard Keras workflow: compile, fit, evaluate."
->>>>>>> 5ca41d66
       ],
       "cell_type": "markdown",
       "metadata": {}
@@ -198,11 +157,7 @@
     },
     {
       "source": [
-<<<<<<< HEAD
         "What you see here is adversarial learning enabled in 2 steps and 3 simple lines of code. This is the simplicity of the neural structured learning framework. In the following sections, we expand upon this procedure."
-=======
-        "What you see here is adversarial learning enabled in 2 steps and 3 lines of code. This is the simplicity of the Neural Structured Learning (NSL) framework. In the following sections, we expand upon this procedure with greater detail."
->>>>>>> 5ca41d66
       ],
       "cell_type": "markdown",
       "metadata": {
