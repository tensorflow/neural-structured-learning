# Copyright 2019 Google LLC
#
# Licensed under the Apache License, Version 2.0 (the "License");
# you may not use this file except in compliance with the License.
# You may obtain a copy of the License at
#
#     https://www.apache.org/licenses/LICENSE-2.0
#
# Unless required by applicable law or agreed to in writing, software
# distributed under the License is distributed on an "AS IS" BASIS,
# WITHOUT WARRANTIES OR CONDITIONS OF ANY KIND, either express or implied.
# See the License for the specific language governing permissions and
# limitations under the License.
"""Run script for training Graph Agreement Models on MNIST and other datasets.

Throughout this file, the suffix "_cls" refers to the classification model, and
"_agr" to the agreement model.

The supported datasets are the following tensorflow_datasets:
mnist, cifar10, cifar100, svhn_cropped, fashion_mnist.
"""
from __future__ import absolute_import
from __future__ import division
from __future__ import print_function
import logging
from logging import config

import os
from absl import app
from absl import flags

from gam.data.dataset import Dataset
from gam.data.loaders import load_data_planetoid
from gam.data.loaders import load_data_realistic_ssl
from gam.data.loaders import load_data_tf_datasets
from gam.experiments.helper import get_model_agr
from gam.experiments.helper import get_model_cls
from gam.trainer.trainer_cotrain import TrainerCotraining
import numpy as np
import tensorflow as tf

FLAGS = flags.FLAGS
flags.DEFINE_string(
    'dataset_name', 'cifar10',
    'Dataset name. Supported options are: mnist, cifar10, cifar100, '
    'svhn_cropped, fashion_mnist.')
flags.DEFINE_string(
    'data_source', 'tensorflow_datasets', 'Data source. Valid options are: '
    '`tensorflow_datasets`, `realistic_ssl`, `planetoid`.')
<<<<<<< HEAD
flags.DEFINE_integer(
    'target_num_train_per_class', 400,
    'Number of samples per class to use for training.')
flags.DEFINE_integer(
    'target_num_val', 1000,
    'Number of samples to be used for validation.')
flags.DEFINE_integer(
    'seed', 123,
    'Seed used by the random number generators.')
=======
flags.DEFINE_integer('target_num_train_per_class', 400,
                     'Number of samples per class to use for training.')
flags.DEFINE_integer('target_num_val', 1000,
                     'Number of samples to be used for validation.')
flags.DEFINE_integer('seed', 123, 'Seed used by the random number generators.')
>>>>>>> e63a9e7e
flags.DEFINE_bool(
    'load_preprocessed', False,
    'Specifies whether to load data already preprocessed. If False, it reads'
    'the original data and splits it.')
flags.DEFINE_bool(
    'save_preprocessed', False,
    'Specifies whether the preprocessed should be saved to pickle.')
flags.DEFINE_string(
    'filename_preprocessed_data', 'preprocessed_data.pickle',
    'Name of the pickle file where the preprocessed data will be loaded from '
    'or stored.')
flags.DEFINE_string(
    'label_map_path', '',
    'Path to the json files containing the label sample indices for '
    'Realistic SSL.')
flags.DEFINE_string('data_output_dir', './outputs',
                    'Path to a folder where to save the preprocessed dataset.')
flags.DEFINE_string(
    'output_dir', './outputs',
    'Path to a folder where checkpoints, summaries and other outputs are '
    'stored.')
flags.DEFINE_string('logging_config', '', 'Path to logging configuration file.')
flags.DEFINE_string(
    'model_cls', 'mlp', 'Model type for the classification model. '
    'Options are: `mlp`, `cnn`, `wide_resnet`')
flags.DEFINE_string(
    'model_agr', 'mlp',
    'Model type for the agreement model. Options are: `mlp`, `cnn`, '
    '`wide_resnet`.')
flags.DEFINE_float('learning_rate_cls', 0.001,
                   'Initial learning rate of the classification model.')
flags.DEFINE_float('learning_rate_agr', 0.001,
                   'Initial learning rate of the agreement model.')
flags.DEFINE_float('learning_rate_decay_cls', None,
                   'Learning rate decay factor for the classification model.')
flags.DEFINE_float('learning_rate_decay_agr', None,
                   'Learning rate decay factor for the agreement model.')
flags.DEFINE_float('lr_decay_rate_cls', None,
                   'Learning rate decay rate for the classification model.')
flags.DEFINE_integer('lr_decay_steps_cls', None,
                     'Learning rate decay steps for the classification model.')
flags.DEFINE_float('lr_decay_rate_agr', None,
                   'Learning rate decay rate for the agreement model.')
flags.DEFINE_integer('lr_decay_steps_agr', None,
                     'Learning rate decay steps for the agreement model.')
flags.DEFINE_integer(
    'num_epochs_per_decay_cls', 350,
    'Number of epochs after which the learning rate decays for the '
    'classification model.')
flags.DEFINE_integer(
    'num_epochs_per_decay_agr', 350,
    'Number of epochs after which the learning rate decays for the '
    'agreement model.')
flags.DEFINE_integer('max_num_iter_cotrain', 100, 'Number of epochs to train.')
flags.DEFINE_integer('min_num_iter_cls', 200,
                     'Minimum number of epochs to train for.')
flags.DEFINE_integer('max_num_iter_cls', 100000,
                     'Maximum number of epochs to train for.')
flags.DEFINE_integer(
    'num_iter_after_best_val_cls', 2000,
    'Minimum number of iterations to train the classification model for after '
    'the best validation accuracy is improved.')
flags.DEFINE_integer(
    'min_num_iter_agr', 200,
    'Minimum number of iterations to train the agreement model for.')
flags.DEFINE_integer(
    'max_num_iter_agr', 100000,
    'Maximum number of iterations to train the agreement model for.')
flags.DEFINE_integer(
    'num_iter_after_best_val_agr', 2000,
    'Minimum number of iterations to train the agreement model for after '
    'the best validation accuracy is improved.')
flags.DEFINE_integer(
    'num_samples_to_label', 500,
    'Number of samples to label after each co-train iteration.')
flags.DEFINE_float(
    'min_confidence_new_label', 0.4,
    'Minimum confidence required for a sample to be added to the labeled set.')
flags.DEFINE_bool(
    'keep_label_proportions', True,
    'Whether the newly labeled nodes should have the same label proportions'
    'as the original labeled data.')
flags.DEFINE_integer(
    'num_warm_up_iter_agr', 1,
    'Minimum number of co-train iterations the agreement must be trained '
    'before it is used in the classifier.')
flags.DEFINE_float('ratio_valid_agr', 0.1,
                   'Ratio of edges used for validating the agreement model.')
flags.DEFINE_integer(
    'max_samples_valid_agr', 10000,
    'Max number of samples to set aside for validating the agreement model.')
flags.DEFINE_string(
    'hidden_cls', '128_64_32',
    'String representing the number of units of the hidden layers of the '
    'classification model. This is encoded as a sequence of numbers separated '
    'by underscores (e.g., `128_64_32`), where each number is the number of '
    'units in a layer, counting from the inputs towards outputs')
flags.DEFINE_string(
    'hidden_agr', '128_64_32',
    'String representing the number of units of the hidden layers of the '
    'agreement model.')
flags.DEFINE_string(
    'hidden_aggreg', '',
    'String representing the number of units of the hidden layers of the '
    'aggregation network of the agreement model.')
flags.DEFINE_float(
    'weight_decay_cls', None,
    'Weight of the L2 penalty on the classification model weights.')
flags.DEFINE_string(
    'weight_decay_schedule_cls', None,
    'Schedule for decaying the weight decay in the classification model. '
    'Choose bewteen None or linear.')
flags.DEFINE_float('weight_decay_agr', None,
                   'Weight of the L2 penalty on the agreement model weights.')
flags.DEFINE_string(
    'weight_decay_schedule_agr', None,
    'Schedule for decaying the weight decay in the agreement model. Choose '
    'between None or linear.')
flags.DEFINE_integer('batch_size_agr', 512, 'Batch size for agreement model.')
flags.DEFINE_integer('batch_size_cls', 512,
                     'Batch size for classification model.')
flags.DEFINE_float(
    'gradient_clip', None,
    'The gradient clipping global norm value. If None, no clipping is done.')
flags.DEFINE_integer(
    'logging_step_cls', 200,
    'Print summary of the classification model training every this number of '
    'iterations.')
flags.DEFINE_integer(
    'logging_step_agr', 200,
    'Print summary of the agreement model training every this number of '
    'iterations.')
flags.DEFINE_integer(
    'summary_step_cls', 100,
    'Print summary of classification model training every this number of '
    'iterations.')
flags.DEFINE_integer(
    'summary_step_agr', 100,
    'Print summary of the agreement model training every this number of '
    'iterations.')
flags.DEFINE_integer(
    'eval_step_cls', 100,
    'Evaluate classification model every this number of iterations.')
flags.DEFINE_integer(
    'eval_step_agr', 100,
    'Evaluate the agreement model every this number of iterations.')
flags.DEFINE_bool(
    'warm_start_cls', False,
    'Whether to reinitialize the parameters of the classification model before '
    'retraining (if False), or use the ones from the previous cotrain'
    ' iteration.')
flags.DEFINE_bool(
    'warm_start_agr', False,
    'Whether to reinitialize the parameters of the agreement model before '
    'retraining (if False), or use the ones from the previous cotrain '
    'iteration.')
flags.DEFINE_bool('use_perfect_agreement', False,
                  'Whether to use perfect agreement.')
flags.DEFINE_bool('use_perfect_classifier', False,
                  'Whether to use perfect classifier.')
flags.DEFINE_float('reg_weight_ll', 0.00,
                   'Regularization weight for labeled-labeled edges.')
flags.DEFINE_float('reg_weight_lu', 0.1,
                   'Regularization weight for labeled-unlabeled edges.')
flags.DEFINE_float('reg_weight_uu', 0.05,
                   'Regularization weight for unlabeled-unlabeled edges.')
flags.DEFINE_integer(
    'num_pairs_reg', 128,
    'Number of pairs of nodes to use in the agreement loss term of the '
    'classification model.')
flags.DEFINE_float(
    'reg_weight_vat', 0.0,
    'Regularization weight for the virtual adversarial training (VAT) loss.')
flags.DEFINE_bool(
    'use_ent_min', False,
    'A boolean specifying whether to add entropy minimization to VAT.')
flags.DEFINE_string(
    'aggregation_agr_inputs', 'dist',
    'Operation to apply on the pair of nodes in the agreement model. '
    'Available options are `add`, `dist`, `concat`, `project_add`,'
    '`project_dist`, `project_concat` and None.')
flags.DEFINE_bool(
    'penalize_neg_agr', True,
    'Whether to encourage differences when agreement is negative.')
flags.DEFINE_bool(
    'use_l2_cls', False,
    'Whether to use L2 loss for the classifier, not cross entropy.')
flags.DEFINE_bool(
    'first_iter_original', True,
    'Whether to use the original model in the first iteration, without self '
    'labeling or agreement loss.')
flags.DEFINE_bool('inductive', True,
                  'Whether to use an inductive or transductive SSL setting.')
flags.DEFINE_string(
    'experiment_suffix', '',
    'A suffix you might want to add at the end of the experiment name to'
    'identify it.')
flags.DEFINE_bool(
    'eval_acc_pred_by_agr', False,
    'Whether to compute the accuracy of a classification model that makes '
    'label predictions using the agreement model`s predictions. This is done'
    'by computing the majority vote of the labeled samples, weighted by the '
    ' agreement model. This is for monitoring the progress only.')
flags.DEFINE_integer(
    'num_neighbors_pred_by_agr', 50,
    'Number of labeled samples to use when predicting by agreement.')
flags.DEFINE_string(
    'optimizer', 'adam',
    'Which optimizer to use. Valid options are `adam`, `amsgrad`.')
flags.DEFINE_bool(
    'load_from_checkpoint', False,
    'Whether to load the trained model and the data that has been self-labeled '
    'from a previous run, if available. This is useful if a process can get '
    'preempted or interrupted.')


def load_data():
  """Loads data."""
  if FLAGS.data_source == 'tensorflow_datasets':
    return load_data_tf_datasets(FLAGS.dataset_name,
                                 FLAGS.target_num_train_per_class,
                                 FLAGS.target_num_val, FLAGS.seed)
  elif FLAGS.data_source == 'realistic_ssl':
    return load_data_realistic_ssl(FLAGS.dataset_name,
                                   FLAGS.filename_preprocessed_data,
                                   FLAGS.label_map_path)
  elif FLAGS.data_source == 'planetoid':
<<<<<<< HEAD
    return load_data_planetoid(FLAGS.dataset_name, FLAGS.preprocessed_data_dir,
                               row_normalize=False)
=======
    return load_data_planetoid(
        FLAGS.dataset_name, FLAGS.preprocessed_data_dir, row_normalize=False)
>>>>>>> e63a9e7e
  raise ValueError('Unsupported dataset source name: %s' % FLAGS.data_source)


def main(argv):
  if len(argv) > 1:
    raise app.UsageError('Too many command-line arguments.')

  if FLAGS.logging_config:
    print('Setting logging configuration: ', FLAGS.logging_config)
    config.fileConfig(FLAGS.logging_config)

  # Set random seed.
  np.random.seed(FLAGS.seed)
  tf.set_random_seed(FLAGS.seed)

  ############################################################################
  #                               DATA                                       #
  ############################################################################
  # Potentially create a folder where to save the preprocessed data.
  if not os.path.exists(FLAGS.data_output_dir):
    os.makedirs(FLAGS.data_output_dir)

  # Load and potentially preprocess data.
  if FLAGS.load_preprocessed:
    logging.info('Loading preprocessed data...')
    path = os.path.join(FLAGS.data_output_dir, FLAGS.filename_preprocessed_data)
    data = Dataset.load_from_pickle(path)
  else:
    data = load_data()
    if FLAGS.save_preprocessed:
      assert FLAGS.output_dir
      path = os.path.join(FLAGS.data_output_dir,
                          FLAGS.filename_preprocessed_data)
      data.save_to_pickle(path)
      logging.info('Preprocessed data saved to %s.', path)

  ############################################################################
  #                            PREPARE OUTPUTS                               #
  ############################################################################
  # Put together parameters to create a model name.
  model_name = FLAGS.model_cls
  model_name += ('_' + FLAGS.hidden_cls) if FLAGS.model_cls == 'mlp' else ''
  model_name += '-' + FLAGS.model_agr
  model_name += ('_' + FLAGS.hidden_agr) if FLAGS.model_agr == 'mlp' else ''
  model_name += '-aggr_' + FLAGS.aggregation_agr_inputs
  model_name += ('_' + FLAGS.hidden_aggreg) if FLAGS.hidden_aggreg else ''
  model_name += (
      '-add_%d-conf_%.2f-iterCls_%d-iterAgr_%d-batchCls_%d' %
      (FLAGS.num_samples_to_label, FLAGS.min_confidence_new_label,
       FLAGS.max_num_iter_cls, FLAGS.max_num_iter_agr, FLAGS.batch_size_cls))
  model_name += (('-wdecayCls_%.4f' %
                  FLAGS.weight_decay_cls) if FLAGS.weight_decay_cls else '')
  model_name += (('-wdecayAgr_%.4f' %
                  FLAGS.weight_decay_agr) if FLAGS.weight_decay_agr else '')
  model_name += '-LL_%s_LU_%s_UU_%s' % (str(
      FLAGS.reg_weight_ll), str(FLAGS.reg_weight_lu), str(FLAGS.reg_weight_uu))
  model_name += '-perfAgr' if FLAGS.use_perfect_agreement else ''
  model_name += '-perfCls' if FLAGS.use_perfect_classifier else ''
  model_name += '-keepProp' if FLAGS.keep_label_proportions else ''
  model_name += '-PenNegAgr' if FLAGS.penalize_neg_agr else ''
  model_name += '-transd' if not FLAGS.inductive else ''
  model_name += '-L2' if FLAGS.use_l2_cls else '-CE'
  model_name += '-seed_' + str(FLAGS.seed)
  model_name += FLAGS.experiment_suffix
  logging.info('Model name: %s', model_name)

  # Create directories for model checkpoints, summaries, and
  # self-labeled data backup.
<<<<<<< HEAD
  summary_dir = os.path.join(
    FLAGS.output_dir, 'summaries', FLAGS.dataset_name, model_name)
  checkpoints_dir = os.path.join(
    FLAGS.output_dir, 'checkpoints', FLAGS.dataset_name, model_name)
  data_dir = os.path.join(
    FLAGS.data_output_dir, 'data_checkpoints',  FLAGS.dataset_name, model_name)
=======
  summary_dir = os.path.join(FLAGS.output_dir, 'summaries', FLAGS.dataset_name,
                             model_name)
  checkpoints_dir = os.path.join(FLAGS.output_dir, 'checkpoints',
                                 FLAGS.dataset_name, model_name)
  data_dir = os.path.join(FLAGS.data_output_dir, 'data_checkpoints',
                          FLAGS.dataset_name, model_name)
>>>>>>> e63a9e7e
  if not os.path.exists(checkpoints_dir):
    os.makedirs(checkpoints_dir)
  if not os.path.exists(data_dir):
    os.makedirs(data_dir)

  ############################################################################
  #                            MODEL SETUP                                   #
  ############################################################################
  # Select the model based on the provided FLAGS.
  model_cls = get_model_cls(
<<<<<<< HEAD
    model_name=FLAGS.model_cls,
    data=data,
    dataset_name=FLAGS.dataset_name,
    hidden=FLAGS.hidden_cls)

  # Create agreement model.
  model_agr = get_model_agr(
    model_name=FLAGS.model_agr,
    data=data,
    dataset_name=FLAGS.dataset_name,
    hidden_aggreg=FLAGS.hidden_aggreg,
    aggregation_agr_inputs=FLAGS.aggregation_agr_inputs,
    hidden=FLAGS.hidden_agr)
=======
      model_name=FLAGS.model_cls,
      data=data,
      dataset_name=FLAGS.dataset_name,
      hidden=FLAGS.hidden_cls)

  # Create agreement model.
  model_agr = get_model_agr(
      model_name=FLAGS.model_agr,
      dataset_name=FLAGS.dataset_name,
      hidden_aggreg=FLAGS.hidden_aggreg,
      aggregation_agr_inputs=FLAGS.aggregation_agr_inputs,
      hidden=FLAGS.hidden_agr)
>>>>>>> e63a9e7e

  # Train.
  trainer = TrainerCotraining(
      model_cls=model_cls,
      model_agr=model_agr,
      max_num_iter_cotrain=FLAGS.max_num_iter_cotrain,
      min_num_iter_cls=FLAGS.min_num_iter_cls,
      max_num_iter_cls=FLAGS.max_num_iter_cls,
      num_iter_after_best_val_cls=FLAGS.num_iter_after_best_val_cls,
      min_num_iter_agr=FLAGS.min_num_iter_agr,
      max_num_iter_agr=FLAGS.max_num_iter_agr,
      num_iter_after_best_val_agr=FLAGS.num_iter_after_best_val_agr,
      num_samples_to_label=FLAGS.num_samples_to_label,
      min_confidence_new_label=FLAGS.min_confidence_new_label,
      keep_label_proportions=FLAGS.keep_label_proportions,
      num_warm_up_iter_agr=FLAGS.num_warm_up_iter_agr,
      optimizer=tf.train.AdamOptimizer,
      gradient_clip=FLAGS.gradient_clip,
      batch_size_agr=FLAGS.batch_size_agr,
      batch_size_cls=FLAGS.batch_size_cls,
      learning_rate_cls=FLAGS.learning_rate_cls,
      learning_rate_agr=FLAGS.learning_rate_agr,
      enable_summaries=True,
      enable_summaries_per_model=True,
      summary_dir=summary_dir,
      summary_step_cls=FLAGS.summary_step_cls,
      summary_step_agr=FLAGS.summary_step_agr,
      logging_step_cls=FLAGS.logging_step_cls,
      logging_step_agr=FLAGS.logging_step_agr,
      eval_step_cls=FLAGS.eval_step_cls,
      eval_step_agr=FLAGS.eval_step_agr,
      checkpoints_dir=checkpoints_dir,
      checkpoints_step=1,
      data_dir=data_dir,
      abs_loss_chg_tol=1e-10,
      rel_loss_chg_tol=1e-7,
      loss_chg_iter_below_tol=30,
      use_perfect_agr=FLAGS.use_perfect_agreement,
      use_perfect_cls=FLAGS.use_perfect_classifier,
      warm_start_cls=FLAGS.warm_start_cls,
      warm_start_agr=FLAGS.warm_start_agr,
      ratio_valid_agr=FLAGS.ratio_valid_agr,
      max_samples_valid_agr=FLAGS.max_samples_valid_agr,
      weight_decay_cls=FLAGS.weight_decay_cls,
      weight_decay_schedule_cls=FLAGS.weight_decay_schedule_cls,
      weight_decay_schedule_agr=FLAGS.weight_decay_schedule_agr,
      weight_decay_agr=FLAGS.weight_decay_agr,
      reg_weight_ll=FLAGS.reg_weight_ll,
      reg_weight_lu=FLAGS.reg_weight_lu,
      reg_weight_uu=FLAGS.reg_weight_uu,
      reg_weight_vat=FLAGS.reg_weight_vat,
      use_ent_min=FLAGS.use_ent_min,
      num_pairs_reg=FLAGS.num_pairs_reg,
      penalize_neg_agr=FLAGS.penalize_neg_agr,
      use_l2_cls=FLAGS.use_l2_cls,
      first_iter_original=FLAGS.first_iter_original,
      inductive=FLAGS.inductive,
      seed=FLAGS.seed,
      eval_acc_pred_by_agr=FLAGS.eval_acc_pred_by_agr,
      num_neighbors_pred_by_agr=FLAGS.num_neighbors_pred_by_agr,
      lr_decay_rate_cls=FLAGS.lr_decay_rate_cls,
      lr_decay_steps_cls=FLAGS.lr_decay_steps_cls,
      lr_decay_rate_agr=FLAGS.lr_decay_rate_agr,
      lr_decay_steps_agr=FLAGS.lr_decay_steps_agr,
      load_from_checkpoint=FLAGS.load_from_checkpoint)

  ############################################################################
  #                            TRAIN                                         #
  ############################################################################
  trainer.train(data)


if __name__ == '__main__':
  app.run(main)<|MERGE_RESOLUTION|>--- conflicted
+++ resolved
@@ -47,23 +47,11 @@
 flags.DEFINE_string(
     'data_source', 'tensorflow_datasets', 'Data source. Valid options are: '
     '`tensorflow_datasets`, `realistic_ssl`, `planetoid`.')
-<<<<<<< HEAD
-flags.DEFINE_integer(
-    'target_num_train_per_class', 400,
-    'Number of samples per class to use for training.')
-flags.DEFINE_integer(
-    'target_num_val', 1000,
-    'Number of samples to be used for validation.')
-flags.DEFINE_integer(
-    'seed', 123,
-    'Seed used by the random number generators.')
-=======
 flags.DEFINE_integer('target_num_train_per_class', 400,
                      'Number of samples per class to use for training.')
 flags.DEFINE_integer('target_num_val', 1000,
                      'Number of samples to be used for validation.')
 flags.DEFINE_integer('seed', 123, 'Seed used by the random number generators.')
->>>>>>> e63a9e7e
 flags.DEFINE_bool(
     'load_preprocessed', False,
     'Specifies whether to load data already preprocessed. If False, it reads'
@@ -291,13 +279,8 @@
                                    FLAGS.filename_preprocessed_data,
                                    FLAGS.label_map_path)
   elif FLAGS.data_source == 'planetoid':
-<<<<<<< HEAD
-    return load_data_planetoid(FLAGS.dataset_name, FLAGS.preprocessed_data_dir,
-                               row_normalize=False)
-=======
     return load_data_planetoid(
         FLAGS.dataset_name, FLAGS.preprocessed_data_dir, row_normalize=False)
->>>>>>> e63a9e7e
   raise ValueError('Unsupported dataset source name: %s' % FLAGS.data_source)
 
 
@@ -366,21 +349,12 @@
 
   # Create directories for model checkpoints, summaries, and
   # self-labeled data backup.
-<<<<<<< HEAD
-  summary_dir = os.path.join(
-    FLAGS.output_dir, 'summaries', FLAGS.dataset_name, model_name)
-  checkpoints_dir = os.path.join(
-    FLAGS.output_dir, 'checkpoints', FLAGS.dataset_name, model_name)
-  data_dir = os.path.join(
-    FLAGS.data_output_dir, 'data_checkpoints',  FLAGS.dataset_name, model_name)
-=======
   summary_dir = os.path.join(FLAGS.output_dir, 'summaries', FLAGS.dataset_name,
                              model_name)
   checkpoints_dir = os.path.join(FLAGS.output_dir, 'checkpoints',
                                  FLAGS.dataset_name, model_name)
   data_dir = os.path.join(FLAGS.data_output_dir, 'data_checkpoints',
                           FLAGS.dataset_name, model_name)
->>>>>>> e63a9e7e
   if not os.path.exists(checkpoints_dir):
     os.makedirs(checkpoints_dir)
   if not os.path.exists(data_dir):
@@ -391,21 +365,6 @@
   ############################################################################
   # Select the model based on the provided FLAGS.
   model_cls = get_model_cls(
-<<<<<<< HEAD
-    model_name=FLAGS.model_cls,
-    data=data,
-    dataset_name=FLAGS.dataset_name,
-    hidden=FLAGS.hidden_cls)
-
-  # Create agreement model.
-  model_agr = get_model_agr(
-    model_name=FLAGS.model_agr,
-    data=data,
-    dataset_name=FLAGS.dataset_name,
-    hidden_aggreg=FLAGS.hidden_aggreg,
-    aggregation_agr_inputs=FLAGS.aggregation_agr_inputs,
-    hidden=FLAGS.hidden_agr)
-=======
       model_name=FLAGS.model_cls,
       data=data,
       dataset_name=FLAGS.dataset_name,
@@ -418,7 +377,6 @@
       hidden_aggreg=FLAGS.hidden_aggreg,
       aggregation_agr_inputs=FLAGS.aggregation_agr_inputs,
       hidden=FLAGS.hidden_agr)
->>>>>>> e63a9e7e
 
   # Train.
   trainer = TrainerCotraining(
