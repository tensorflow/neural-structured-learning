--- conflicted
+++ resolved
@@ -37,6 +37,7 @@
 import numpy as np
 import tensorflow as tf
 
+
 FLAGS = flags.FLAGS
 flags.DEFINE_string(
     'dataset_name', 'cora',
@@ -50,14 +51,11 @@
                      'Number of samples per class to use for training.')
 flags.DEFINE_integer('target_num_val', 1000,
                      'Number of samples to be used for validation.')
-<<<<<<< HEAD
 flags.DEFINE_float(
     'target_ratio_correct', None,
     'Ratio of correct edges that we want the graph to have, after adding'
     '`wrong` edges between nodes with different labels. This is parameters is'
     'introduced to test the robustness of GAM to noisy edges.')
-=======
->>>>>>> 272a4e72
 flags.DEFINE_integer('seed', 123, 'Seed used by the random number generators.')
 flags.DEFINE_string(
     'output_dir', './outputs',
@@ -259,10 +257,7 @@
     'order to keep the classes balanced.')
 flags.DEFINE_bool('use_graph', True,
                   'Whether to use the graph edges, or any pair of samples.')
-<<<<<<< HEAD
-=======
-
->>>>>>> 272a4e72
+
 
 def main(argv):
   if len(argv) > 1:
@@ -284,14 +279,11 @@
       name=FLAGS.dataset_name,
       path=FLAGS.data_path,
       row_normalize=FLAGS.row_normalize)
-<<<<<<< HEAD
 
   # Potentially add noisy edges. This can be used to asses the robustness of
   # GAM to noisy edges. See `Robustness` section of our paper.
   if FLAGS.target_ratio_correct:
     data = add_noisy_edges(data, FLAGS.target_ratio_correct)
-=======
->>>>>>> 272a4e72
 
   ############################################################################
   #                            PREPARE OUTPUTS                               #
@@ -431,6 +423,5 @@
   ############################################################################
   trainer.train(data)
 
-
 if __name__ == '__main__':
   app.run(main)