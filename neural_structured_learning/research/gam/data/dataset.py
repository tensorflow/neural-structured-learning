--- conflicted
+++ resolved
@@ -16,13 +16,9 @@
 import logging
 import os
 import pickle
-<<<<<<< HEAD
 
 from gam.data.preprocessing import split_train_val
-=======
->>>>>>> 272a4e72
-
-from gam.data.preprocessing import split_train_val
+
 import numpy as np
 import scipy
 import tensorflow as tf
@@ -136,7 +132,6 @@
         indices_unlabeled=indices_unlabeled,
         num_classes=num_classes,
         feature_preproc_fn=feature_preproc_fn)
-<<<<<<< HEAD
 
   def copy(self,
            name=None,
@@ -171,8 +166,6 @@
         indices_unlabeled=indices_unlabeled,
         num_classes=num_classes,
         feature_preproc_fn=feature_preproc_fn)
-=======
->>>>>>> 272a4e72
 
   def copy_labels(self):
     return np.copy(self.labels)
@@ -282,19 +275,18 @@
     if indices_val is None:
       rng = np.random.RandomState(seed=seed)
       indices_train, indices_val = split_train_val(
-<<<<<<< HEAD
-        np.arange(indices_train.shape[0]), percent_val, rng)
-
-    super().__init__(
-      name=name,
-      features=features,
-      labels=labels,
-      indices_train=indices_train,
-      indices_test=indices_test,
-      indices_val=indices_val,
-      indices_unlabeled=indices_unlabeled,
-      num_classes=num_classes,
-      feature_preproc_fn=feature_preproc_fn)
+          np.arange(indices_train.shape[0]), percent_val, rng)
+
+    super(GraphDataset, self).__init__(
+        name=name,
+        features=features,
+        labels=labels,
+        indices_train=indices_train,
+        indices_test=indices_test,
+        indices_val=indices_val,
+        indices_unlabeled=indices_unlabeled,
+        num_classes=num_classes,
+        feature_preproc_fn=feature_preproc_fn)
 
   def copy(self,
            name=None,
@@ -332,26 +324,11 @@
       indices_unlabeled=indices_unlabeled,
       num_classes=num_classes,
       feature_preproc_fn=feature_preproc_fn)
-=======
-          np.arange(indices_train.shape[0]), percent_val, rng)
-
-    super(GraphDataset, self).__init__(
-        name=name,
-        features=features,
-        labels=labels,
-        indices_train=indices_train,
-        indices_test=indices_test,
-        indices_val=indices_val,
-        indices_unlabeled=indices_unlabeled,
-        num_classes=num_classes,
-        feature_preproc_fn=feature_preproc_fn)
->>>>>>> 272a4e72
 
   def get_edges(self,
                 src_labeled=None,
                 tgt_labeled=None,
                 label_must_match=False):
-<<<<<<< HEAD
     """Returns the graph edges satisfying the requested labeling.
 
     Args:
@@ -367,9 +344,6 @@
     Returns:
         A list of edges.
     """
-=======
-    """Returns edges given source and target labeled nodes."""
->>>>>>> 272a4e72
     labeled_mask = np.full((self.num_samples,), False)
     labeled_mask[self.get_indices_train()] = True
 
@@ -380,10 +354,6 @@
       return self.get_labels(edge.src) == self.get_labels(edge.tgt)
 
     agreement_cond = _agreement_cond if label_must_match else lambda e: True
-<<<<<<< HEAD
-
-=======
->>>>>>> 272a4e72
     return [
         e for e in self.edges if _labeled_cond(e.src, src_labeled) and
         _labeled_cond(e.tgt, tgt_labeled) and agreement_cond(e)
@@ -402,10 +372,6 @@
                test_mask,
                labels,
                row_normalize=False):
-<<<<<<< HEAD
-
-=======
->>>>>>> 272a4e72
     # Extract train, val, test, unlabeled indices.
     train_indices = np.where(train_mask)[0]
     test_indices = np.where(test_mask)[0]
@@ -425,10 +391,6 @@
 
     # Extract edges.
     adj = scipy.sparse.coo_matrix(adj)
-<<<<<<< HEAD
-
-=======
->>>>>>> 272a4e72
     edges = [
         self.Edge(src, tgt, val)
         for src, tgt, val in zip(adj.row, adj.col, adj.data)
