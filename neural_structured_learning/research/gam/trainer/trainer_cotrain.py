# Copyright 2019 Google LLC
#
# Licensed under the Apache License, Version 2.0 (the "License");
# you may not use this file except in compliance with the License.
# You may obtain a copy of the License at
#
#     https://www.apache.org/licenses/LICENSE-2.0
#
# Unless required by applicable law or agreed to in writing, software
# distributed under the License is distributed on an "AS IS" BASIS,
# WITHOUT WARRANTIES OR CONDITIONS OF ANY KIND, either express or implied.
# See the License for the specific language governing permissions and
# limitations under the License.
"""Trains a classification model and a label agreement model using co-training.

This class makes use of a Trainer for the classification model and a trainer
for the agreement model, and alternatively trains each of them. After each
iteration some unlabeled samples are labeled using the classification model,
such that in the next iteration both models are re-trained using more labeled
data.

Throughout this file, the suffix "_cls" refers to the classification model, and
"_agr" to the agreement model.
"""

from __future__ import absolute_import
from __future__ import division
from __future__ import print_function

import logging
import os

from gam.data.dataset import CotrainDataset
from gam.trainer.trainer_agreement import TrainerAgreement
from gam.trainer.trainer_agreement import TrainerAgreementAlwaysAgree
from gam.trainer.trainer_agreement import TrainerPerfectAgreement
from gam.trainer.trainer_base import Trainer
from gam.trainer.trainer_classification import TrainerClassification
from gam.trainer.trainer_classification import TrainerPerfectClassification

import numpy as np
import tensorflow as tf
from tqdm import tqdm


class TrainerCotraining(Trainer):
  """Trainer for a co-training model with agreement.

  Attributes:
    model_cls: An object whose type is a subclass of Model, representing the
      model for the sample classifier.
    model_agr: An object whose type is a subclass of Model, representing the
      model for the agreement model.
    max_num_iter_cotrain: An integer representing the maximum number of cotrain
      iterations to perform.
    min_num_iter_cls: An integer representing the minimum number of iterations
      to train the classification model for.
    max_num_iter_cls: An integer representing the maximum number of iterations
      to train the classification model for.
    num_iter_after_best_val_cls: An integer representing the number of extra
      iterations to perform after improving the validation accuracy of the
      classification model.
    min_num_iter_agr: An integer representing the minimum number of iterations
      to train the agreement model for.
    max_num_iter_agr: An integer representing the maximum number of iterations
      to train the agreement model.
    num_iter_after_best_val_agr: An integer representing the number of extra
      iterations to perform after improving the agreement validation accuracy.
    num_samples_to_label: Maximum number of samples to self-label after each
      cotrain iteration, provided that they have confidence higher than the
      min_confidence_new_label threshold.
    min_confidence_new_label: A float number between [0, 1] representing the
      minimum confidence the prediction for an unlabeled sample needs to have in
      order to allow it to be self-labeled. The confidence is the maximum
      probability the classification model assigns to any of the classes.
    keep_label_proportions: A boolean specifying whether to choose samples for
      self-labeling such that we maintain the original label proportions.
    num_warm_up_iter_agr: An integer representing the number of times we need to
      train the agreement model (i.e. number of cotrain iterations that train
      the agreement) before we start using it in the classification model's
      loss. While the agreement is not warmed up, the agreement model will
      always predict either disagreement, or agreement, by default, depending on
      the argument `agree_by_default`.
    optimizer: An optimizer.
    gradient_clip: A float number representing the maximum gradient norm allowed
      if we do gradient clipping. If None, no gradient clipping is performed.
    batch_size_agr: An integer representing the batch size of the agreement
      model.
    batch_size_cls: An integer representing the batch size of the classification
      model. This is used for the supervised component of the loss and for
      evaluation.
    learning_rate_cls: A float representing the learning rate used when training
      the classification model.
    learning_rate_agr: A float representing the learning rate used when training
      the agreement model.
    warm_start_cls: Boolean specifying if the classification model is trained
      from scratch in every cotrain itertion (if False), or if it continues from
      the parameter values in the previous cotrain iteration (if True).
    warm_start_agr: Boolean specifying if the agreement model is trained from
      scratch in every cotrain itertion (if False), or if it continues from the
      parameter values in the previous cotrain iteration (if True).
    enable_summaries: Boolean specifying whether to write TensorBoard summaries
      for the cotrain progress.
    enable_summaries_per_model: Boolean specifying whether to write TensorBoard
      summaries for the classification and agreement model progress.
    summary_dir: Directory path where to save the Tensorflow summaries.
    summary_step_cls: Integer representing the number of iterations after which
      to write TensorFlow summaries for the classification model.
    summary_step_agr: Integer representing the number of iterations after which
      to write TensorFlow summaries for the agreement model.
    logging_step_cls: Integer representing the number of iterations after which
      to log the loss and other training metrics for the classification model.
    logging_step_agr: Integer representing the number of iterations after which
      to log the loss and other training metrics for the agreement model.
    eval_step_cls: Integer representing the number of iterations after which to
      evaluate the classification model.
    eval_step_agr: Integer representing the number of iterations after which to
      evaluate the agreement model.
    checkpoints_step: Integer representing the number of iterations after which
      to save checkpoints.
    checkpoints_dir: Directory where to save checkpoints.
    data_dir: Directory where to write some files that contain self-labeled data
      backup.
    abs_loss_chg_tol: A float representing the absolute tolerance for checking
      if the training loss has converged. If the difference between the current
      loss and previous loss is less than `abs_loss_chg_tol`, we count this
      iteration towards convergence (see `loss_chg_iter_below_tol`).
    rel_loss_chg_tol: A float representing the relative tolerance for checking
      if the training loss has converged. If the ratio between the current loss
      and previous loss is less than `rel_loss_chg_tol`, we count this iteration
      towards convergence (see `loss_chg_iter_below_tol`).
    loss_chg_iter_below_tol: An integer representing the number of consecutive
      iterations that pass the convergence criteria before stopping training.
    use_perfect_agr: Boolean specifying whether to use a perfect agreement model
      that peeks at the correct test labels (for debugging only).
    use_perfect_cls: Boolean specifying whether to use a perfect classification
      model that peeks at the correct test labels (for debugging only).
    ratio_valid_agr: Ratio of the labeled sample pairs to use for validation
      whent training the agreement model.
    max_samples_valid_agr: Maximum number of sample pairs to use for validation
      whent training the agreement model.
    weight_decay_cls: Weight for the weight decay term in the classification
      model loss.
    weight_decay_schedule_cls: Schedule how to adjust the classification weight
      decay weight after every cotrain iteration.
    weight_decay_agr: Weight for the weight decay term in the agreement model
      loss.
    weight_decay_schedule_agr: Schedule how to adjust the agreement weight decay
      weight after every cotrain iteration.
    reg_weight_ll: A float representing the weight of the agreement loss term
      component of the classification model loss function, between
      labeled-labeled pairs of samples.
    reg_weight_lu: A float representing the weight of the agreement loss term
      component of the classification model loss function, between
      labeled-unlabeled pairs of samples.
    reg_weight_uu: A float representing the weight of the agreement loss term
      component of the classification model loss function, between
      unlabeled-unlabeled pairs of samples.
    num_pairs_reg: An integer representing the number of sample pairs of each
      type (LL, LU, UU) to include in each computation of the classification
      model loss.
    reg_weight_vat: A float representing the weight of the virtual adversarial
      training (VAT) regularization loss in the classification model loss
      function.
    use_ent_min: A boolean specifying whether to use entropy regularization with
      VAT.
    penalize_neg_agr: Whether to not only encourage agreement between samples
      that the agreement model believes should have the same label, but also
      penalize agreement when two samples agree when the agreement model
      predicts they should disagree.
    use_l2_cls: Whether to use L2 loss for classification, as opposed to the
      whichever loss is specified in the provided model_cls.
    first_iter_original: A boolean specifying whether the first cotrain
      iteration trains the original classification model (with no agreement
      term). We do this to evaluate how well a baseline model would do without
      the agreement. If true, there is no self-labeling after the first
      iteration, which trains original model. Self-labeling will be used only in
      the iterations that do include the agreement term.
    inductive: Boolean specifying whether this is an inductive or transductive
      setting. If inductive, then the validation and test labels are never seen
      when training the classification model. If transductive, the inputs of the
      test and validation samples are available at training time and can be used
      in the agreement loss term of the classification model as unsupervised
      regularization, and can also be labeled via self-labeling.
    seed: An integer representing the seed for the random number generator used
      when selecting batches of samples.
    eval_acc_pred_by_agr: Boolean specifying whether to evaluate the accuracy of
      a model that uses our trained agreement model to make predictions for the
      test samples, in a way similar to k-nearest neighbors, where the distance
      is given by the agreement model predictions.
    num_neighbors_pred_by_agr: An integer representing the number of neighbors
      to use when predicting by agreement. Note that this needs to be at least
      as much as the number of classes.
    load_from_checkpoint: A boolean specifying whethe the trained models are
      loaded from checkpoint, if one is available. If False, the models are
      always trained from scratch.
<<<<<<< HEAD
    use_graph: Boolean specifying whether to use to apply the agreement model
      on the graph edges, or otherwise use random pairs of samples.
    always_agree: Whether the agreement model should return 1.0 always (i.e.
      the samples always agree), to simulate the Neural Graph Machines model.
=======
    use_graph: Boolean specifying whether to use to apply the agreement model on
      the graph edges, or otherwise use random pairs of samples.
    always_agree: Whether the agreement model should return 1.0 always (i.e. the
      samples always agree), to simulate the Neural Graph Machines model.
>>>>>>> e63a9e7e
    add_negative_edges_agr:
  """

  def __init__(self,
               model_cls,
               model_agr,
               max_num_iter_cotrain,
               min_num_iter_cls,
               max_num_iter_cls,
               num_iter_after_best_val_cls,
               min_num_iter_agr,
               max_num_iter_agr,
               num_iter_after_best_val_agr,
               num_samples_to_label,
               min_confidence_new_label=0.0,
               keep_label_proportions=False,
               num_warm_up_iter_agr=1,
               optimizer=tf.train.AdamOptimizer,
               gradient_clip=None,
               batch_size_agr=128,
               batch_size_cls=128,
               learning_rate_cls=1e-3,
               learning_rate_agr=1e-3,
               warm_start_cls=False,
               warm_start_agr=False,
               enable_summaries=True,
               enable_summaries_per_model=False,
               summary_dir=None,
               summary_step_cls=1000,
               summary_step_agr=1000,
               logging_step_cls=1,
               logging_step_agr=1,
               eval_step_cls=1,
               eval_step_agr=1,
               checkpoints_step=None,
               checkpoints_dir=None,
               data_dir=None,
               abs_loss_chg_tol=1e-10,
               rel_loss_chg_tol=1e-7,
               loss_chg_iter_below_tol=30,
               use_perfect_agr=False,
               use_perfect_cls=False,
               ratio_valid_agr=0,
               max_samples_valid_agr=None,
               weight_decay_cls=None,
               weight_decay_schedule_cls=None,
               weight_decay_agr=None,
               weight_decay_schedule_agr=None,
               reg_weight_ll=0,
               reg_weight_lu=0,
               reg_weight_uu=0,
               num_pairs_reg=100,
               reg_weight_vat=0,
               use_ent_min=False,
               penalize_neg_agr=False,
               use_l2_cls=True,
               first_iter_original=True,
               inductive=False,
               seed=None,
               eval_acc_pred_by_agr=False,
               num_neighbors_pred_by_agr=20,
               lr_decay_rate_cls=None,
               lr_decay_steps_cls=None,
               lr_decay_rate_agr=None,
               lr_decay_steps_agr=None,
               load_from_checkpoint=False,
               use_graph=False,
               always_agree=False,
               add_negative_edges_agr=False):
    assert not enable_summaries or (enable_summaries and
                                    summary_dir is not None)
    assert checkpoints_step is None or (checkpoints_step is not None and
                                        checkpoints_dir is not None)
    super(TrainerCotraining, self).__init__(
        model=None,
        abs_loss_chg_tol=abs_loss_chg_tol,
        rel_loss_chg_tol=rel_loss_chg_tol,
        loss_chg_iter_below_tol=loss_chg_iter_below_tol)
    self.model_cls = model_cls
    self.model_agr = model_agr
    self.max_num_iter_cotrain = max_num_iter_cotrain
    self.min_num_iter_cls = min_num_iter_cls
    self.max_num_iter_cls = max_num_iter_cls
    self.num_iter_after_best_val_cls = num_iter_after_best_val_cls
    self.min_num_iter_agr = min_num_iter_agr
    self.max_num_iter_agr = max_num_iter_agr
    self.num_iter_after_best_val_agr = num_iter_after_best_val_agr
    self.num_samples_to_label = num_samples_to_label
    self.min_confidence_new_label = min_confidence_new_label
    self.keep_label_proportions = keep_label_proportions
    self.num_warm_up_iter_agr = num_warm_up_iter_agr
    self.optimizer = optimizer
    self.gradient_clip = gradient_clip
    self.batch_size_agr = batch_size_agr
    self.batch_size_cls = batch_size_cls
    self.learning_rate_cls = learning_rate_cls
    self.learning_rate_agr = learning_rate_agr
    self.warm_start_cls = warm_start_cls
    self.warm_start_agr = warm_start_agr
    self.enable_summaries = enable_summaries
    self.enable_summaries_per_model = enable_summaries_per_model
    self.summary_step_cls = summary_step_cls
    self.summary_step_agr = summary_step_agr
    self.summary_dir = summary_dir
    self.logging_step_cls = logging_step_cls
    self.logging_step_agr = logging_step_agr
    self.eval_step_cls = eval_step_cls
    self.eval_step_agr = eval_step_agr
    self.checkpoints_step = checkpoints_step
    self.checkpoints_dir = checkpoints_dir
    self.data_dir = data_dir
    self.use_perfect_agr = use_perfect_agr
    self.use_perfect_cls = use_perfect_cls
    self.ratio_valid_agr = ratio_valid_agr
    self.max_samples_valid_agr = max_samples_valid_agr
    self.weight_decay_cls = weight_decay_cls
    self.weight_decay_schedule_cls = weight_decay_schedule_cls
    self.weight_decay_agr = weight_decay_agr
    self.weight_decay_schedule_agr = weight_decay_schedule_agr
    self.reg_weight_ll = reg_weight_ll
    self.reg_weight_lu = reg_weight_lu
    self.reg_weight_uu = reg_weight_uu
    self.num_pairs_reg = num_pairs_reg
    self.reg_weight_vat = reg_weight_vat
    self.use_ent_min = use_ent_min
    self.penalize_neg_agr = penalize_neg_agr
    self.use_l2_classif = use_l2_cls
    self.first_iter_original = first_iter_original
    self.inductive = inductive
    self.seed = seed
    self.eval_acc_pred_by_agr = eval_acc_pred_by_agr
    self.num_neighbors_pred_by_agr = num_neighbors_pred_by_agr
    self.lr_decay_rate_cls = lr_decay_rate_cls
    self.lr_decay_steps_cls = lr_decay_steps_cls
    self.lr_decay_rate_agr = lr_decay_rate_agr
    self.lr_decay_steps_agr = lr_decay_steps_agr
    self.load_from_checkpoint = load_from_checkpoint
    self.use_graph = use_graph
    self.always_agree = always_agree
    self.add_negative_edges_agr = add_negative_edges_agr

  def _select_samples_to_label(self, data, trainer_cls, session):
    """Selects which samples to label next.

    Arguments:
      data: A CotrainData object.
      trainer_cls: A TrainerClassification object.
      session: A TensorFlow Session.

    Returns:
      selected_samples: numpy array containing the indices of the samples to be
        labeled.
      selected_labels: numpy array containing the indices of the labels to
        assign to each of the selected nodes.
    """
    # Select the candidate samples for self-labeling, and make predictions.
    # Remove the validation samples from the unlabeled data, if there, to avoid
    # self-labeling them.
    indices_unlabeled = data.get_indices_unlabeled()
    val_ind = set(data.get_indices_val())
    indices_unlabeled = np.asarray(
        [ind for ind in indices_unlabeled if ind not in val_ind])
    predictions = trainer_cls.predict(
        session, indices_unlabeled, is_train=False)

    # Select most confident nodes. Compute confidence and most confident label,
    # which will be used as the new label.
    predicted_label = np.argmax(predictions, axis=-1)
    confidence = predictions[np.arange(predicted_label.shape[0]),
                             predicted_label]
    # Sort from most confident to least confident.
    indices_sorted = np.argsort(confidence)[::-1]
    indices_unlabeled = indices_unlabeled[indices_sorted]
    confidence = confidence[indices_sorted]
    predicted_label = predicted_label[indices_sorted]

    # Keep only samples that have at least min_confidence_new_label confidence.
    confident_indices = np.argwhere(
        confidence > self.min_confidence_new_label)[:, 0]
    if confident_indices.shape[0] == 0:
      logging.info(
          'No unlabeled nodes with confidence > %.2f. '
          'Skipping self-labeling...', self.min_confidence_new_label)
      selected_samples = np.zeros((0,), dtype=np.int64)
      selected_labels = np.zeros((0,), dtype=np.int64)
      return selected_samples, selected_labels

    if data.keep_label_proportions:
      # Pick the top num_samples_to_label most confident nodes, while making
      # sure the ratio of the labels are kept.
      # First keep only nodes which achieve the min required confidence.
      num_confident = len(confident_indices)
      nodes_with_min_conf = indices_unlabeled[:num_confident]
      labels_with_min_conf = predicted_label[:num_confident]
      # Out of these, select the desired number of samples per class,
      # according to class proportions.
      selected_samples = []
      selected_labels = []
      for label, prop in data.label_prop.items():
        num_samples_to_select = int(prop * self.num_samples_to_label)
        label_idxs = np.where(labels_with_min_conf == label)[0]
        if len(label_idxs) <= num_samples_to_select:
          # Select all available samples labeled with this label.
          selected_samples.append(nodes_with_min_conf[label_idxs])
          selected_labels.append(labels_with_min_conf[label_idxs])
        elif num_samples_to_select > 0:
          # Select the first ones, since they are sorted by confidence.
          selected_samples.append(
              nodes_with_min_conf[label_idxs][:num_samples_to_select])
          selected_labels.append(
              labels_with_min_conf[label_idxs][:num_samples_to_select])
      selected_samples = np.concatenate(selected_samples)
      selected_labels = np.concatenate(selected_labels)
    else:
      # Pick the top num_samples_to_label most confident nodes,
      # irrespective of their labels.
      idx = np.amax(confident_indices)
      max_idx = min(self.num_samples_to_label - 1, idx)
      selected_samples = indices_unlabeled[:max_idx + 1]
      selected_labels = predicted_label[:max_idx + 1]

    return selected_samples, selected_labels

  def _extend_label_set(self, data, trainer_cls, session):
    """Extend labeled set by self-labeling with most confident predictions."""
    # Select which nodes to label next, and predict their labels.
    selected_samples, selected_labels = self._select_samples_to_label(
        data, trainer_cls, session)
    # Replace the labels of the new nodes with the predicted labels.
    if selected_samples.shape[0] > 0:
      data.label_samples(selected_samples, selected_labels)
    return selected_samples

  def train(self, data, **kwargs):
    # Create a wrapper around the dataset, that also accounts for some
    # cotrain specific attributes and functions.
    data = CotrainDataset(
        data,
        keep_label_proportions=self.keep_label_proportions,
        inductive=self.inductive)

    if os.path.exists(self.data_dir) and self.load_from_checkpoint:
      # If this session is restored from a previous run, then we load the
      # self-labeled data from the last checkpoint.
      logging.info('Number of labeled samples before restoring: %d',
                   data.num_train())
      logging.info('Restoring self-labeled data from %s...', self.data_dir)
      data.restore_state_from_file(self.data_dir)
      logging.info('Number of labeled samples after restoring: %d',
                   data.num_train())

    # Build graph.
    logging.info('Building graph...')

    # Create a iteration counter.
    iter_cotrain, iter_cotrain_update = self._create_counter()

    if self.use_perfect_agr:
      # A perfect agreement model used for model.
      trainer_agr = TrainerPerfectAgreement(data=data)
    else:
      with tf.variable_scope('AgreementModel'):
        if self.always_agree:
          trainer_agr = TrainerAgreementAlwaysAgree(data=data)
        else:
          trainer_agr = TrainerAgreement(
              model=self.model_agr,
              data=data,
              optimizer=self.optimizer,
              gradient_clip=self.gradient_clip,
              min_num_iter=self.min_num_iter_agr,
              max_num_iter=self.max_num_iter_agr,
              num_iter_after_best_val=self.num_iter_after_best_val_agr,
              max_num_iter_cotrain=self.max_num_iter_cotrain,
              num_warm_up_iter=self.num_warm_up_iter_agr,
              warm_start=self.warm_start_agr,
              batch_size=self.batch_size_agr,
              enable_summaries=self.enable_summaries_per_model,
              summary_step=self.summary_step_agr,
              summary_dir=self.summary_dir,
              logging_step=self.logging_step_agr,
              eval_step=self.eval_step_agr,
              abs_loss_chg_tol=self.abs_loss_chg_tol,
              rel_loss_chg_tol=self.rel_loss_chg_tol,
              loss_chg_iter_below_tol=self.loss_chg_iter_below_tol,
              checkpoints_dir=self.checkpoints_dir,
              weight_decay=self.weight_decay_agr,
              weight_decay_schedule=self.weight_decay_schedule_agr,
              agree_by_default=False,
              percent_val=self.ratio_valid_agr,
              max_num_samples_val=self.max_samples_valid_agr,
              seed=self.seed,
              lr_decay_rate=self.lr_decay_rate_agr,
              lr_decay_steps=self.lr_decay_steps_agr,
              lr_initial=self.learning_rate_agr,
              use_graph=self.use_graph,
              add_negative_edges=self.add_negative_edges_agr)

    if self.use_perfect_cls:
      # A perfect classification model used for debugging purposes.
      trainer_cls = TrainerPerfectClassification(data=data)
    else:
      with tf.variable_scope('ClassificationModel'):
        trainer_cls = TrainerClassification(
            model=self.model_cls,
            data=data,
            trainer_agr=trainer_agr,
            optimizer=self.optimizer,
            gradient_clip=self.gradient_clip,
            batch_size=self.batch_size_cls,
            min_num_iter=self.min_num_iter_cls,
            max_num_iter=self.max_num_iter_cls,
            num_iter_after_best_val=self.num_iter_after_best_val_cls,
            max_num_iter_cotrain=self.max_num_iter_cotrain,
            reg_weight_ll=self.reg_weight_ll,
            reg_weight_lu=self.reg_weight_lu,
            reg_weight_uu=self.reg_weight_uu,
            num_pairs_reg=self.num_pairs_reg,
            reg_weight_vat=self.reg_weight_vat,
            use_ent_min=self.use_ent_min,
            enable_summaries=self.enable_summaries_per_model,
            summary_step=self.summary_step_cls,
            summary_dir=self.summary_dir,
            logging_step=self.logging_step_cls,
            eval_step=self.eval_step_cls,
            abs_loss_chg_tol=self.abs_loss_chg_tol,
            rel_loss_chg_tol=self.rel_loss_chg_tol,
            loss_chg_iter_below_tol=self.loss_chg_iter_below_tol,
            warm_start=self.warm_start_cls,
            checkpoints_dir=self.checkpoints_dir,
            weight_decay=self.weight_decay_cls,
            weight_decay_schedule=self.weight_decay_schedule_cls,
            penalize_neg_agr=self.penalize_neg_agr,
            use_l2_classif=self.use_l2_classif,
            first_iter_original=self.first_iter_original,
            seed=self.seed,
            iter_cotrain=iter_cotrain,
            lr_decay_rate=self.lr_decay_rate_cls,
            lr_decay_steps=self.lr_decay_steps_cls,
            lr_initial=self.learning_rate_cls,
            use_graph=self.use_graph)

    # Create a saver which saves only the variables that we would need to
    # restore in case the training process is restarted.
    vars_to_save = [iter_cotrain] + trainer_agr.vars_to_save + \
                   trainer_cls.vars_to_save
    saver = tf.train.Saver(vars_to_save)

    # Create a TensorFlow session. We allow soft placement in order to place
    # any supported ops on GPU. The allow_growth option lets our process
    # progressively use more gpu memory, per need basis, as opposed to
    # allocating it all from the beginning.
    config = tf.ConfigProto(allow_soft_placement=True)
    config.gpu_options.allow_growth = True
    session = tf.Session(config=config)

    # Create a Tensorflow summary writer, shared by all models.
    summary_writer = tf.summary.FileWriter(self.summary_dir, session.graph)

    # Initialize the values of all variables and the train dataset iterator.
    session.run(tf.global_variables_initializer())

    # If a checkpoint with the variables already exists, we restore them.
    if self.checkpoints_dir:
      checkpts_path_cotrain = os.path.join(self.checkpoints_dir, 'cotrain.ckpt')
      if os.path.exists(checkpts_path_cotrain):
        if self.load_from_checkpoint:
          saver.restore(session, checkpts_path_cotrain)
      else:
        os.makedirs(checkpts_path_cotrain)
    else:
      checkpts_path_cotrain = None

    # Create a progress bar showing how many samples are labeled.
    pbar = tqdm(
        total=data.num_samples - data.num_train(), desc='self-labeled nodes')

    logging.info('Starting co-training...')
    step = session.run(iter_cotrain)
    stop = step >= self.max_num_iter_cotrain
    best_val_acc = -1
    test_acc_at_best = -1
    iter_at_best = -1
    while not stop:
      logging.info('----------------- Cotrain step %6d -----------------', step)
      # Train the agreement model.
      if self.first_iter_original and step == 0:
        logging.info('First iteration trains the original classifier.'
                     'No need to train the agreement model.')
        val_acc_agree = None
        acc_pred_by_agr = None
      else:
        val_acc_agree = trainer_agr.train(
            data, session=session, summary_writer=summary_writer)

        if self.eval_acc_pred_by_agr:
          # Evaluate the prediction accuracy by a majority vote model using the
          # agreement model.
          logging.info('Computing agreement majority vote predictions on '
                       'test data...')
          acc_pred_by_agr = trainer_agr.predict_label_by_agreement(
              session, data.get_indices_test(), self.num_neighbors_pred_by_agr)
        else:
          acc_pred_by_agr = None

      # Train classification model.
      test_acc, val_acc = trainer_cls.train(
          data, session=session, summary_writer=summary_writer)

      if val_acc > best_val_acc:
        best_val_acc = val_acc
        test_acc_at_best = test_acc
        iter_at_best = step

      if self.enable_summaries:
        summary = tf.Summary()
        summary.value.add(tag='cotrain/test_acc', simple_value=test_acc)
        summary.value.add(tag='cotrain/val_acc', simple_value=val_acc)
        if val_acc_agree is not None:
          summary.value.add(
              tag='cotrain/val_acc_agree', simple_value=val_acc_agree)
        if acc_pred_by_agr is not None:
          summary.value.add(
              tag='cotrain/acc_predict_by_agreement',
              simple_value=acc_pred_by_agr)
        summary_writer.add_summary(summary, step)
        summary_writer.flush()

      logging.info(
          '--------- Cotrain step %6d | Accuracy val: %10.4f | '
          'Accuracy test: %10.4f ---------', step, val_acc, test_acc)

      if self.first_iter_original and step == 0:
        logging.info('No self-labeling because the first iteration trains the '
                     'original classifier for evaluation purposes.')
        step += 1
      else:
        # Extend labeled set by self-labeling.
        logging.info('Self-labeling...')
        selected_samples = self._extend_label_set(data, trainer_cls, session)

        # If no new data points are added to the training set, stop.
        num_new_labels = len(selected_samples)
        pbar.update(num_new_labels)
        if num_new_labels > 0:
          data.compute_dataset_statistics(selected_samples, summary_writer,
                                          step)
        else:
          logging.info('No new samples labeled. Stopping...')
          stop = True

        step += 1
        stop |= step >= self.max_num_iter_cotrain

        # Save model and dataset state in case of process preemption.
        if self.checkpoints_step and step % self.checkpoints_step == 0:
          self._save_state(saver, session, data, checkpts_path_cotrain)

      session.run(iter_cotrain_update)
      logging.info('________________________________________________________')

    logging.info(
        'Best validation acc: %.4f, corresponding test acc: %.4f at '
        'iteration %d', best_val_acc, test_acc_at_best, iter_at_best)
    pbar.close()

  def _create_counter(self):
    """Creates a cotrain iteration counter."""
    iter_cotrain = tf.get_variable(
        name='iter_cotrain',
        initializer=tf.constant(0, name='iter_cotrain'),
        use_resource=True,
        trainable=False)
    iter_cotrain_update = iter_cotrain.assign_add(1)
    return iter_cotrain, iter_cotrain_update

  def _save_state(self, saver, session, data, checkpts_path):
    """Saves the model and dataset state to files."""
    # Save variable state
    if checkpts_path:
      logging.info('Saving cotrain checkpoint at %s.', checkpts_path)
      saver.save(session, checkpts_path, write_meta_graph=False)

    # Save dataset state.
    if self.data_dir:
      logging.info('Saving self-labeled dataset backup.')
      data.save_state_to_file(self.data_dir)<|MERGE_RESOLUTION|>--- conflicted
+++ resolved
@@ -194,17 +194,10 @@
     load_from_checkpoint: A boolean specifying whethe the trained models are
       loaded from checkpoint, if one is available. If False, the models are
       always trained from scratch.
-<<<<<<< HEAD
-    use_graph: Boolean specifying whether to use to apply the agreement model
-      on the graph edges, or otherwise use random pairs of samples.
-    always_agree: Whether the agreement model should return 1.0 always (i.e.
-      the samples always agree), to simulate the Neural Graph Machines model.
-=======
     use_graph: Boolean specifying whether to use to apply the agreement model on
       the graph edges, or otherwise use random pairs of samples.
     always_agree: Whether the agreement model should return 1.0 always (i.e. the
       samples always agree), to simulate the Neural Graph Machines model.
->>>>>>> e63a9e7e
     add_negative_edges_agr:
   """
 
