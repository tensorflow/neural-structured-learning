--- conflicted
+++ resolved
@@ -101,13 +101,8 @@
     max_num_samples_val: Maximum number of samples to include in the validation
       set.
     seed: Integer representing the seed for the random number generator.
-<<<<<<< HEAD
-    use_graph: Boolean specifying whether to use the graph edges, or any pair
-      of samples.
-=======
     use_graph: Boolean specifying whether to use the graph edges, or any pair of
       samples.
->>>>>>> e63a9e7e
     add_negative_edges: Boolean specifying whether to add fake negative edges
       when training the agreement model, in order to keep the classes balanced.
       Only applies when `use_graph` is True.
@@ -452,13 +447,8 @@
       acc_1: Accuracy for class 1.
     """
     train_acc, pred, targ = session.run(
-<<<<<<< HEAD
-      (self.accuracy, self.normalized_predictions, self.labels),
-      feed_dict=feed_dict)
-=======
         (self.accuracy, self.normalized_predictions, self.labels),
         feed_dict=feed_dict)
->>>>>>> e63a9e7e
 
     # Assume the threshold is at 0.5, and binarize the predictions.
     binary_pred = pred > 0.5
@@ -488,12 +478,7 @@
     Returns:
       Total accuracy on random pairs of samples.
     """
-<<<<<<< HEAD
-    feed_dict_val = self._construct_feed_dict(
-      data_iterator_val, is_train=False)
-=======
     feed_dict_val = self._construct_feed_dict(data_iterator_val, is_train=False)
->>>>>>> e63a9e7e
     cummulative_val_acc = 0.0
     samples_seen = 0
     while feed_dict_val is not None and samples_seen < num_samples_val:
@@ -599,13 +584,8 @@
       labeled_samples = data.get_indices_train()
       num_labeled_samples = len(labeled_samples)
       num_samples_train = num_labeled_samples * num_labeled_samples
-<<<<<<< HEAD
       num_samples_val = min(int(num_samples_train * self.ratio_val),
                             self.max_num_samples_val)
-=======
-      num_samples_val = min(
-          int(num_samples_train * self.ratio_val), self.max_num_samples_val)
->>>>>>> e63a9e7e
 
     if num_samples_train == 0:
       logging.info('No samples to train agreement. Skipping...')
@@ -628,16 +608,11 @@
       # If we use the graph, then the training data consists of graph edges
       # and the agreement (1.0 or 0.0) between them.
       data_iterator_train = self._get_train_edge_iterator(
-<<<<<<< HEAD
-        edges_train, agreement_train, self.batch_size, data,
-        add_negatives=self.add_negative_edges)
-=======
           edges_train,
           agreement_train,
           self.batch_size,
           data,
           add_negatives=self.add_negative_edges)
->>>>>>> e63a9e7e
     else:
       # If we don't use the graph, then the training data consists of pairs of
       # labeled sampels, and the agreement (1.0 or 0.0) between them.
@@ -645,19 +620,11 @@
       # Compute ratio of positives to negative samples.
       labeled_samples_labels = data.get_labels(labeled_samples)
       ratio_pos_to_neg = self._compute_ratio_pos_neg(labeled_samples_labels)
-<<<<<<< HEAD
-
-      # Split data into train and validation.
-      labeled_samples_train, labeled_nodes_val = self._select_val_samples(
-        labeled_samples, self.ratio_val)
-
-=======
 
       # Split data into train and validation.
       labeled_samples_train, labeled_nodes_val = self._select_val_samples(
           labeled_samples, self.ratio_val)
 
->>>>>>> e63a9e7e
       # Create an iterator over training data pairs.
       data_iterator_train = self._pair_iterator(
           labeled_samples_train, data, ratio_pos_neg=ratio_pos_to_neg)
@@ -698,19 +665,6 @@
         # Evaluate on the selected validation data.
         if self.use_graph:
           data_iterator_val = batch_iterator(
-<<<<<<< HEAD
-            edges_val,
-            agreement_val,
-            batch_size=self.batch_size,
-            shuffle=False,
-            allow_smaller_batch=True,
-            repeat=False)
-        else:
-          data_iterator_val = self._pair_iterator(
-            labeled_nodes_val, data, ratio_pos_neg=ratio_pos_to_neg)
-        val_acc = self._eval_validation(
-          data_iterator_val, num_samples_val, session)
-=======
               edges_val,
               agreement_val,
               batch_size=self.batch_size,
@@ -722,7 +676,6 @@
               labeled_nodes_val, data, ratio_pos_neg=ratio_pos_to_neg)
         val_acc = self._eval_validation(data_iterator_val, num_samples_val,
                                         session)
->>>>>>> e63a9e7e
 
         # Evaluate over a random choice of sample pairs, either labeled or not.
         acc_random = self._eval_random_pairs(data, session)
@@ -980,30 +933,12 @@
     """
     edges = data.get_edges(src_labeled=True, tgt_labeled=True)
 
-<<<<<<< HEAD
-    if len(edges) == 0:
-=======
     if not edges:
->>>>>>> e63a9e7e
       empty_edges = np.zeros(shape=(0, 2), dtype=np.int32)
       empty_agreement = np.zeros(shape=(0,), dtype=np.float32)
       return empty_edges, empty_agreement, empty_edges, empty_agreement
 
     edges = np.stack([(e.src, e.tgt) for e in edges])
-<<<<<<< HEAD
-    agreement = np.equal(data.get_labels(edges[:, 0]),
-                         data.get_labels(edges[:, 1]))
-
-    # Select validation set for agreement.
-    train_ind, val_ind = split_train_val(
-      np.arange(agreement.shape[0]), self.ratio_val, self.rng,
-      max_num_val=self.max_num_samples_val)
-
-    return (edges[train_ind], agreement[train_ind],
-            edges[val_ind], agreement[val_ind])
-
-  def _get_train_edge_iterator(self, edges, agreement, batch_size, data,
-=======
     agreement = np.equal(
         data.get_labels(edges[:, 0]), data.get_labels(edges[:, 1]))
 
@@ -1022,7 +957,6 @@
                                agreement,
                                batch_size,
                                data,
->>>>>>> e63a9e7e
                                add_negatives=False):
     if add_negatives:
       # Separate the positive from the negative edges.
@@ -1036,23 +970,15 @@
       # A batch will have an equal number of positive and negative edges.
       half_batch = min(batch_size // 2, num_pos)
 
-<<<<<<< HEAD
-      # Add extra negative edges to match the number of positive. For now fill in with zeros.
-=======
       # Add extra negative edges to match the number of positive.
       # For now fill in with zeros.
->>>>>>> e63a9e7e
       if num_neg_needed > 0:
         edges_neg_with_extras = np.zeros_like(edges_pos)
         edges_neg_with_extras[:num_neg] = edges_neg
       else:
         edges_neg_with_extras = edges_neg
 
-<<<<<<< HEAD
-      batch_agreement = np.zeros((2*half_batch,))
-=======
       batch_agreement = np.zeros((2 * half_batch,))
->>>>>>> e63a9e7e
       batch_agreement[:half_batch] = 1.0
 
       labeled_nodes_indices = data.get_indices_train()
@@ -1060,22 +986,14 @@
       keep_going = num_pos > 0
       while keep_going:
         if num_neg_needed > 0:
-<<<<<<< HEAD
-          # Select some random negative edges to fill in the remaining num_neg_needed.
-=======
           # Select some random negative edges to fill in the remaining
           # num_neg_needed.
->>>>>>> e63a9e7e
           for i in range(num_neg_needed):
             while True:
               pair = np.random.choice(labeled_nodes_indices, size=2)
               if data.get_labels(pair[0]) != data.get_labels(pair[1]):
                 break
-<<<<<<< HEAD
-            edges_neg_with_extras[num_neg+i] = pair
-=======
             edges_neg_with_extras[num_neg + i] = pair
->>>>>>> e63a9e7e
 
         # Create batches with half_batch positives and half_batch negatives,
         np.random.shuffle(edges_pos)
@@ -1085,20 +1003,6 @@
           if end_index > num_pos:
             break
           batch_edges = np.concatenate(
-<<<<<<< HEAD
-            (edges_pos[start_index: end_index],
-             edges_neg_with_extras[start_index: end_index]))
-          yield batch_edges, batch_agreement
-    else:
-      iterator = batch_iterator(edges,
-                                targets=agreement.astype(float),
-                                batch_size=batch_size,
-                                shuffle=True,
-                                allow_smaller_batch=False,
-                                repeat=True)
-      for data in iterator:
-        yield data
-=======
               (edges_pos[start_index:end_index],
                edges_neg_with_extras[start_index:end_index]))
           yield batch_edges, batch_agreement
@@ -1113,7 +1017,6 @@
       for data in iterator:
         yield data
 
->>>>>>> e63a9e7e
 
 class TrainerPerfectAgreement(object):
   """Trainer for an agreement model that always predicts the correct value."""
@@ -1252,10 +1155,7 @@
     logging.info('Majority vote accuracy: %.2f.', acc)
     return acc
 
-<<<<<<< HEAD
-=======
-
->>>>>>> e63a9e7e
+
 class TrainerAgreementAlwaysAgree(object):
   """Trainer for an agreement model that always predicts that samples agree.
 
@@ -1272,11 +1172,7 @@
     logging.info('Using NGM, agreement always returns 1. no need to train...')
 
   def predict(self, unused_session, unused_src_features, unused_tgt_features,
-<<<<<<< HEAD
-              src_indices, tgt_indices):
-=======
               src_indices, unused_tgt_indices):
->>>>>>> e63a9e7e
     """Predict agreement for the provided pairs of samples.
 
     The function contains many unused arguments, in order to conform with the
@@ -1290,13 +1186,8 @@
         containing the features of the second element of the pair.
       src_indices: An array of integers containing the index of each sample in
         self.data of the samples in src_features.
-<<<<<<< HEAD
-      tgt_indices: An array of integers containing the index of each sample in
-        self.data of the samples in tgt_features.
-=======
       unused_tgt_indices: An array of integers containing the index of each
         sample in self.data of the samples in tgt_features.
->>>>>>> e63a9e7e
 
     Returns:
       An array containing the predicted agreement value for each pair of
@@ -1313,14 +1204,6 @@
     TrainerAgreement, but here we always predict 1.0.
 
     Arguments:
-<<<<<<< HEAD
-      src_indices: A Tensor or Placeholder of shape (batch_size,)
-        containing the indices of the samples that are the sources of the edges.
-      unused_args: Other unused arguments, which we allow in order to
-        create a common interface with TrainerAgreement.
-      unused_kwargs: Other unused keyword arguments, which we allow in order to
-        create a common interface with TrainerAgreement.
-=======
       src_indices: A Tensor or Placeholder of shape (batch_size,) containing the
         indices of the samples that are the sources of the edges.
       unused_args: Other unused arguments, which we allow in order to create a
@@ -1328,7 +1211,6 @@
       unused_kwargs: Other unused keyword arguments, which we allow in order to
         create a common interface with TrainerAgreement.
 
->>>>>>> e63a9e7e
     Returns:
       predictions: None, because this model doesn't do logits computations, but
         we still return something in order to keep the same function outputs as
